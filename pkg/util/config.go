--- conflicted
+++ resolved
@@ -58,15 +58,7 @@
 	case bool:
 		return convertBool(e, v)
 	case net.IP:
-<<<<<<< HEAD
 		return convertIP(e, v)
-=======
-		ip := net.ParseIP(v)
-		if ip == nil {
-			return fmt.Errorf("Error converting input %s to an IP", v)
-		}
-		e.Set(reflect.ValueOf(ip))
->>>>>>> f74751c3
 	case net.IPNet:
 		return convertCIDR(e, v)
 	case utilnet.PortRange:
@@ -81,22 +73,7 @@
 	default:
 		// Last ditch attempt to convert anything based on its underlying kind.
 		// This covers any types that are aliased to a native type
-<<<<<<< HEAD
 		return convertKind(e, v)
-=======
-		switch e.Kind() {
-		case reflect.Int, reflect.Int32, reflect.Int64:
-			return convertInt(e, v)
-		case reflect.String:
-			return convertString(e, v)
-		case reflect.Float32, reflect.Float64:
-			return convertFloat(e, v)
-		case reflect.Bool:
-			return convertBool(e, v)
-		default:
-			return fmt.Errorf("Unable to set type %T", e.Kind())
-		}
->>>>>>> f74751c3
 	}
 
 	return nil
@@ -130,9 +107,8 @@
 	case reflect.Bool:
 		return convertBool(e, v)
 	default:
-		return fmt.Errorf("Unable to set type %T.", e.Kind())
+		return fmt.Errorf("Unable to set type %T", e.Kind())
 	}
-	return nil
 }
 
 func convertInt(e reflect.Value, v string) error {
@@ -170,7 +146,7 @@
 func convertIP(e reflect.Value, v string) error {
 	ip := net.ParseIP(v)
 	if ip == nil {
-		return fmt.Errorf("Error converting input %s to an IP.", v)
+		return fmt.Errorf("Error converting input %s to an IP", v)
 	}
 	e.Set(reflect.ValueOf(ip))
 	return nil
