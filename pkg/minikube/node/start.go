/*
Copyright 2020 The Kubernetes Authors All rights reserved.

Licensed under the Apache License, Version 2.0 (the "License");
you may not use this file except in compliance with the License.
You may obtain a copy of the License at

    http://www.apache.org/licenses/LICENSE-2.0

Unless required by applicable law or agreed to in writing, software
distributed under the License is distributed on an "AS IS" BASIS,
WITHOUT WARRANTIES OR CONDITIONS OF ANY KIND, either express or implied.
See the License for the specific language governing permissions and
limitations under the License.
*/

package node

import (
	"github.com/spf13/viper"
	"golang.org/x/sync/errgroup"
	cmdcfg "k8s.io/minikube/cmd/minikube/cmd/config"
	"k8s.io/minikube/pkg/addons"
	"k8s.io/minikube/pkg/minikube/cluster"
	"k8s.io/minikube/pkg/minikube/config"
	"k8s.io/minikube/pkg/minikube/driver"
	"k8s.io/minikube/pkg/minikube/exit"
)

// Start spins up a guest and starts the kubernetes node.
func Start(cc config.ClusterConfig, n config.Node, existingAddons map[string]bool) {
	// Now that the ISO is downloaded, pull images in the background while the VM boots.
	var cacheGroup errgroup.Group
	if !driver.BareMetal(cc.Driver) {
		cluster.BeginCacheKubernetesImages(&cacheGroup, cc.KubernetesConfig.ImageRepository, n.KubernetesVersion, cc.KubernetesConfig.ContainerRuntime)
	}

	var kicGroup errgroup.Group
	if driver.IsKIC(cc.Driver) {
		cluster.BeginDownloadKicArtifacts(&kicGroup)
	}

<<<<<<< HEAD
	runner, _, mAPI, _ := cluster.StartMachine(&cc, &n)
	defer mAPI.Close()

	bs, err := cluster.Bootstrapper(mAPI, viper.GetString(cmdcfg.Bootstrapper), cc, n)
	if err != nil {
		exit.WithError("Failed to get bootstrapper", err)
=======
	var cacheGroup errgroup.Group
	// Adding a second layer of cache does not make sense for the none driver
	if !driver.BareMetal(driverName) {
		beginCacheKubernetesImages(&cacheGroup, mc.KubernetesConfig.ImageRepository, k8sVersion, mc.KubernetesConfig.ContainerRuntime)
	}

	// Abstraction leakage alert: startHost requires the config to be saved, to satistfy pkg/provision/buildroot.
	// Hence, saveProfile must be called before startHost, and again afterwards when we know the IP.
	if err := config.SaveProfile(viper.GetString(config.ProfileName), &mc); err != nil {
		exit.WithError("Failed to save config", err)
>>>>>>> d4860fe3
	}

	k8sVersion := n.KubernetesVersion
	driverName := cc.Driver
	// exits here in case of --download-only option.
	cluster.HandleDownloadOnly(&cacheGroup, &kicGroup, k8sVersion)
	cluster.WaitDownloadKicArtifacts(&kicGroup)

	// wait for preloaded tarball to finish downloading before configuring runtimes
	cluster.WaitCacheRequiredImages(&cacheGroup)

	sv, err := util.ParseKubernetesVersion(mc.KubernetesConfig.KubernetesVersion)
	if err != nil {
		return nil, err
	}

	// configure the runtime (docker, containerd, crio)
<<<<<<< HEAD
	cr := configureRuntimes(runner, driverName, cc.KubernetesConfig)
=======
	cr := configureRuntimes(mRunner, driverName, mc.KubernetesConfig, sv)
>>>>>>> d4860fe3
	showVersionInfo(k8sVersion, cr)

	configureMounts()

	// enable addons, both old and new!
	if existingAddons != nil {
		addons.Start(viper.GetString(config.ProfileName), existingAddons, config.AddonList)
	}

	if err := bs.UpdateNode(cc, n, cr); err != nil {
		exit.WithError("Failed to update node", err)
	}

	if err := cluster.CacheAndLoadImagesInConfig(); err != nil {
		exit.WithError("Unable to load cached images from config file.", err)
	}

	if err = bs.SetupCerts(cc.KubernetesConfig, n); err != nil {
		exit.WithError("setting up certs", err)
	}

	if err = bs.SetupNode(cc); err != nil {
		exit.WithError("Failed to setup node", err)
	}

	cp, err := config.PrimaryControlPlane(&cc)
	if err != nil {
		exit.WithError("Getting primary control plane", err)
	}
	cpBs, err := cluster.Bootstrapper(mAPI, viper.GetString(cmdcfg.Bootstrapper), cc, cp)
	if err != nil {
		exit.WithError("Getting bootstrapper", err)
	}

	joinCmd, err := cpBs.GenerateToken(cc)
	if err != nil {
		exit.WithError("generating join token", err)
	}

	if err = bs.JoinCluster(cc, n, joinCmd); err != nil {
		exit.WithError("joining cluster", err)
	}
}<|MERGE_RESOLUTION|>--- conflicted
+++ resolved
@@ -25,6 +25,7 @@
 	"k8s.io/minikube/pkg/minikube/config"
 	"k8s.io/minikube/pkg/minikube/driver"
 	"k8s.io/minikube/pkg/minikube/exit"
+	"k8s.io/minikube/pkg/util"
 )
 
 // Start spins up a guest and starts the kubernetes node.
@@ -40,25 +41,12 @@
 		cluster.BeginDownloadKicArtifacts(&kicGroup)
 	}
 
-<<<<<<< HEAD
 	runner, _, mAPI, _ := cluster.StartMachine(&cc, &n)
 	defer mAPI.Close()
 
 	bs, err := cluster.Bootstrapper(mAPI, viper.GetString(cmdcfg.Bootstrapper), cc, n)
 	if err != nil {
 		exit.WithError("Failed to get bootstrapper", err)
-=======
-	var cacheGroup errgroup.Group
-	// Adding a second layer of cache does not make sense for the none driver
-	if !driver.BareMetal(driverName) {
-		beginCacheKubernetesImages(&cacheGroup, mc.KubernetesConfig.ImageRepository, k8sVersion, mc.KubernetesConfig.ContainerRuntime)
-	}
-
-	// Abstraction leakage alert: startHost requires the config to be saved, to satistfy pkg/provision/buildroot.
-	// Hence, saveProfile must be called before startHost, and again afterwards when we know the IP.
-	if err := config.SaveProfile(viper.GetString(config.ProfileName), &mc); err != nil {
-		exit.WithError("Failed to save config", err)
->>>>>>> d4860fe3
 	}
 
 	k8sVersion := n.KubernetesVersion
@@ -70,17 +58,13 @@
 	// wait for preloaded tarball to finish downloading before configuring runtimes
 	cluster.WaitCacheRequiredImages(&cacheGroup)
 
-	sv, err := util.ParseKubernetesVersion(mc.KubernetesConfig.KubernetesVersion)
+	sv, err := util.ParseKubernetesVersion(cc.KubernetesConfig.KubernetesVersion)
 	if err != nil {
-		return nil, err
+		exit.WithError("Failed to parse kubernetes version", err)
 	}
 
 	// configure the runtime (docker, containerd, crio)
-<<<<<<< HEAD
-	cr := configureRuntimes(runner, driverName, cc.KubernetesConfig)
-=======
-	cr := configureRuntimes(mRunner, driverName, mc.KubernetesConfig, sv)
->>>>>>> d4860fe3
+	cr := configureRuntimes(runner, driverName, cc.KubernetesConfig, sv)
 	showVersionInfo(k8sVersion, cr)
 
 	configureMounts()
