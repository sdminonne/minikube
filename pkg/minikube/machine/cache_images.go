/*
Copyright 2016 The Kubernetes Authors All rights reserved.

Licensed under the Apache License, Version 2.0 (the "License");
you may not use this file except in compliance with the License.
You may obtain a copy of the License at

    http://www.apache.org/licenses/LICENSE-2.0

Unless required by applicable law or agreed to in writing, software
distributed under the License is distributed on an "AS IS" BASIS,
WITHOUT WARRANTIES OR CONDITIONS OF ANY KIND, either express or implied.
See the License for the specific language governing permissions and
limitations under the License.
*/

package machine

import (
	"fmt"
	"os"
	"os/exec"
	"path"
	"path/filepath"
	"sort"
	"strings"
	"sync"
	"time"

	"github.com/docker/docker/client"
	"github.com/docker/machine/libmachine/state"
	"github.com/pkg/errors"
	"golang.org/x/sync/errgroup"
	"k8s.io/klog/v2"
	"k8s.io/minikube/pkg/minikube/assets"
	"k8s.io/minikube/pkg/minikube/bootstrapper"
	"k8s.io/minikube/pkg/minikube/command"
	"k8s.io/minikube/pkg/minikube/config"
	"k8s.io/minikube/pkg/minikube/constants"
	"k8s.io/minikube/pkg/minikube/cruntime"
	"k8s.io/minikube/pkg/minikube/image"
	"k8s.io/minikube/pkg/minikube/localpath"
	"k8s.io/minikube/pkg/minikube/vmpath"
)

// loadRoot is where images should be loaded from within the guest VM
var loadRoot = path.Join(vmpath.GuestPersistentDir, "images")

// loadImageLock is used to serialize image loads to avoid overloading the guest VM
var loadImageLock sync.Mutex

// saveRoot is where images should be saved from within the guest VM
var saveRoot = path.Join(vmpath.GuestPersistentDir, "images")

// CacheImagesForBootstrapper will cache images for a bootstrapper
func CacheImagesForBootstrapper(imageRepository string, version string, clusterBootstrapper string) error {
	images, err := bootstrapper.GetCachedImageList(imageRepository, version, clusterBootstrapper)
	if err != nil {
		return errors.Wrap(err, "cached images list")
	}

	if err := image.SaveToDir(images, constants.ImageCacheDir, false); err != nil {
		return errors.Wrapf(err, "Caching images for %s", clusterBootstrapper)
	}

	return nil
}

// LoadCachedImages loads previously cached images into the container runtime
func LoadCachedImages(cc *config.ClusterConfig, runner command.Runner, images []string, cacheDir string, overwrite bool) error {
	cr, err := cruntime.New(cruntime.Config{Type: cc.KubernetesConfig.ContainerRuntime, Runner: runner})
	if err != nil {
		return errors.Wrap(err, "runtime")
	}

	// Skip loading images if images already exist
	if !overwrite && cr.ImagesPreloaded(images) {
		klog.Infof("Images are preloaded, skipping loading")
		return nil
	}

	klog.Infof("LoadImages start: %s", images)
	start := time.Now()

	defer func() {
		klog.Infof("LoadImages completed in %s", time.Since(start))
	}()

	var g errgroup.Group

	var imgClient *client.Client
	if cr.Name() == "Docker" {
		imgClient, err = client.NewClientWithOpts(client.FromEnv) // image client
		if err != nil {
			klog.Infof("couldn't get a local image daemon which might be ok: %v", err)
		}
	}

	for _, image := range images {
		image := image
		g.Go(func() error {
			// Put a ten second limit on deciding if an image needs transfer
			// because it takes much less than that time to just transfer the image.
			// This is needed because if running in offline mode, we can spend minutes here
			// waiting for i/o timeout.
			err := timedNeedsTransfer(imgClient, image, cr, 10*time.Second)
			if err == nil {
				return nil
			}
			klog.Infof("%q needs transfer: %v", image, err)
			return transferAndLoadCachedImage(runner, cc.KubernetesConfig, image, cacheDir)
		})
	}
	if err := g.Wait(); err != nil {
		return errors.Wrap(err, "loading cached images")
	}
	klog.Infoln("Successfully loaded all cached images")
	return nil
}

func timedNeedsTransfer(imgClient *client.Client, imgName string, cr cruntime.Manager, t time.Duration) error {
	timeout := make(chan bool, 1)
	go func() {
		time.Sleep(t)
		timeout <- true
	}()

	transferFinished := make(chan bool, 1)
	var err error
	go func() {
		err = needsTransfer(imgClient, imgName, cr)
		transferFinished <- true
	}()

	select {
	case <-transferFinished:
		return err
	case <-timeout:
		return fmt.Errorf("needs transfer timed out in %f seconds", t.Seconds())
	}
}

// needsTransfer returns an error if an image needs to be retransfered
func needsTransfer(imgClient *client.Client, imgName string, cr cruntime.Manager) error {
	imgDgst := ""         // for instance sha256:7c92a2c6bbcb6b6beff92d0a940779769c2477b807c202954c537e2e0deb9bed
	if imgClient != nil { // if possible try to get img digest from Client lib which is 4s faster.
		imgDgst = image.DigestByDockerLib(imgClient, imgName)
		if imgDgst != "" {
			if !cr.ImageExists(imgName, imgDgst) {
				return fmt.Errorf("%q does not exist at hash %q in container runtime", imgName, imgDgst)
			}
			return nil
		}
	}
	// if not found with method above try go-container lib (which is 4s slower)
	imgDgst = image.DigestByGoLib(imgName)
	if imgDgst == "" {
		return fmt.Errorf("got empty img digest %q for %s", imgDgst, imgName)
	}
	if !cr.ImageExists(imgName, imgDgst) {
		return fmt.Errorf("%q does not exist at hash %q in container runtime", imgName, imgDgst)
	}
	return nil
}

// LoadLocalImages loads images into the container runtime
func LoadLocalImages(cc *config.ClusterConfig, runner command.Runner, images []string) error {
	var g errgroup.Group
	for _, image := range images {
		image := image
		g.Go(func() error {
			return transferAndLoadImage(runner, cc.KubernetesConfig, image, image)
		})
	}
	if err := g.Wait(); err != nil {
		return errors.Wrap(err, "loading images")
	}
	klog.Infoln("Successfully loaded all images")
	return nil
}

// CacheAndLoadImages caches and loads images to all profiles
func CacheAndLoadImages(images []string, profiles []*config.Profile, overwrite bool) error {
	if len(images) == 0 {
		return nil
	}

	// This is the most important thing
	if err := image.SaveToDir(images, constants.ImageCacheDir, overwrite); err != nil {
		return errors.Wrap(err, "save to dir")
	}

	return DoLoadImages(images, profiles, constants.ImageCacheDir, overwrite)
}

// DoLoadImages loads images to all profiles
func DoLoadImages(images []string, profiles []*config.Profile, cacheDir string, overwrite bool) error {
	api, err := NewAPIClient()
	if err != nil {
		return errors.Wrap(err, "api")
	}
	defer api.Close()

	succeeded := []string{}
	failed := []string{}

	for _, p := range profiles { // loading images to all running profiles
		pName := p.Name // capture the loop variable

		c, err := config.Load(pName)
		if err != nil {
			// Non-fatal because it may race with profile deletion
			klog.Errorf("Failed to load profile %q: %v", pName, err)
			failed = append(failed, pName)
			continue
		}

		for _, n := range c.Nodes {
			m := config.MachineName(*c, n)

			status, err := Status(api, m)
			if err != nil {
				klog.Warningf("error getting status for %s: %v", m, err)
				failed = append(failed, m)
				continue
			}

			if status == state.Running.String() { // the not running hosts will load on next start
				h, err := api.Load(m)
				if err != nil {
					klog.Warningf("Failed to load machine %q: %v", m, err)
					failed = append(failed, m)
					continue
				}
				cr, err := CommandRunner(h)
				if err != nil {
					return err
				}
				if cacheDir != "" {
					// loading image names, from cache
					err = LoadCachedImages(c, cr, images, cacheDir, overwrite)
				} else {
					// loading image files
					err = LoadLocalImages(c, cr, images)
				}
				if err != nil {
					failed = append(failed, m)
					klog.Warningf("Failed to load cached images for profile %s. make sure the profile is running. %v", pName, err)
					continue
				}
				succeeded = append(succeeded, m)
			}
		}
	}

	klog.Infof("succeeded pushing to: %s", strings.Join(succeeded, " "))
	klog.Infof("failed pushing to: %s", strings.Join(failed, " "))
	// Live pushes are not considered a failure
	return nil
}

// transferAndLoadCachedImage transfers and loads a single image from the cache
func transferAndLoadCachedImage(cr command.Runner, k8s config.KubernetesConfig, imgName string, cacheDir string) error {
	src := filepath.Join(cacheDir, imgName)
	src = localpath.SanitizeCacheDir(src)
	return transferAndLoadImage(cr, k8s, src, imgName)
}

// transferAndLoadImage transfers and loads a single image
func transferAndLoadImage(cr command.Runner, k8s config.KubernetesConfig, src string, imgName string) error {
	r, err := cruntime.New(cruntime.Config{Type: k8s.ContainerRuntime, Runner: cr})
	if err != nil {
		return errors.Wrap(err, "runtime")
	}

	if err := removeExistingImage(r, src, imgName); err != nil {
		return err
	}

	klog.Infof("Loading image from: %s", src)
	filename := filepath.Base(src)
	if _, err := os.Stat(src); err != nil {
		return err
	}

	dst := path.Join(loadRoot, filename)
	f, err := assets.NewFileAsset(src, loadRoot, filename, "0644")
	if err != nil {
		return errors.Wrapf(err, "creating copyable file asset: %s", filename)
	}
	defer func() {
		if err := f.Close(); err != nil {
			klog.Warningf("error closing the file %s: %v", f.GetSourcePath(), err)
		}
	}()

	if err := cr.Copy(f); err != nil {
		return errors.Wrap(err, "transferring cached image")
	}

	loadImageLock.Lock()
	defer loadImageLock.Unlock()

	err = r.LoadImage(dst)
	if err != nil {
		return errors.Wrapf(err, "%s load %s", r.Name(), dst)
	}

	klog.Infof("Transferred and loaded %s from cache", src)
	return nil
}

func removeExistingImage(r cruntime.Manager, src string, imgName string) error {
	// if loading an image from tar, skip deleting as we don't have the actual image name
	// ie. imgName = "C:\this_is_a_dir\image.tar.gz"
	if src == imgName {
		return nil
	}

	err := r.RemoveImage(imgName)
	if err == nil {
		return nil
	}

	errStr := strings.ToLower(err.Error())
	if !strings.Contains(errStr, "no such image") {
		return errors.Wrap(err, "removing image")
	}

	return nil
}

// SaveCachedImages saves from the container runtime to the cache
func SaveCachedImages(cc *config.ClusterConfig, runner command.Runner, images []string, cacheDir string) error {
	klog.Infof("SaveImages start: %s", images)
	start := time.Now()

	defer func() {
		klog.Infof("SaveImages completed in %s", time.Since(start))
	}()

	var g errgroup.Group

	for _, image := range images {
		image := image
		g.Go(func() error {
			return transferAndSaveCachedImage(runner, cc.KubernetesConfig, image, cacheDir)
		})
	}
	if err := g.Wait(); err != nil {
		return errors.Wrap(err, "saving cached images")
	}
	klog.Infoln("Successfully saved all cached images")
	return nil
}

// SaveLocalImages saves images from the container runtime
func SaveLocalImages(cc *config.ClusterConfig, runner command.Runner, images []string, output string) error {
	var g errgroup.Group
	for _, image := range images {
		image := image
		g.Go(func() error {
			return transferAndSaveImage(runner, cc.KubernetesConfig, output, image)
		})
	}
	if err := g.Wait(); err != nil {
		return errors.Wrap(err, "saving images")
	}
	klog.Infoln("Successfully saved all images")
	return nil
}

// SaveAndCacheImages saves images from all profiles into the cache
func SaveAndCacheImages(images []string, profiles []*config.Profile) error {
	if len(images) == 0 {
		return nil
	}

	return DoSaveImages(images, "", profiles, constants.ImageCacheDir)
}

// DoSaveImages saves images from all profiles
func DoSaveImages(images []string, output string, profiles []*config.Profile, cacheDir string) error {
	api, err := NewAPIClient()
	if err != nil {
		return errors.Wrap(err, "api")
	}
	defer api.Close()

	klog.Infof("Save images: %q", images)

	succeeded := []string{}
	failed := []string{}

	for _, p := range profiles { // loading images to all running profiles
		pName := p.Name // capture the loop variable

		c, err := config.Load(pName)
		if err != nil {
			// Non-fatal because it may race with profile deletion
			klog.Errorf("Failed to load profile %q: %v", pName, err)
			failed = append(failed, pName)
			continue
		}

		for _, n := range c.Nodes {
			m := config.MachineName(*c, n)

			status, err := Status(api, m)
			if err != nil {
				klog.Warningf("error getting status for %s: %v", m, err)
				failed = append(failed, m)
				continue
			}

			if status == state.Running.String() { // the not running hosts will load on next start
				h, err := api.Load(m)
				if err != nil {
					klog.Warningf("Failed to load machine %q: %v", m, err)
					failed = append(failed, m)
					continue
				}
				cr, err := CommandRunner(h)
				if err != nil {
					return err
				}
				if cacheDir != "" {
					// saving image names, to cache
					err = SaveCachedImages(c, cr, images, cacheDir)
				} else {
					// saving mage files
					err = SaveLocalImages(c, cr, images, output)
				}
				if err != nil {
					failed = append(failed, m)
					klog.Warningf("Failed to load cached images for profile %s. make sure the profile is running. %v", pName, err)
					continue
				}
				succeeded = append(succeeded, m)
			}
		}
	}

	klog.Infof("succeeded pulling from : %s", strings.Join(succeeded, " "))
	klog.Infof("failed pulling from : %s", strings.Join(failed, " "))
	// Live pushes are not considered a failure
	return nil
}

// transferAndSaveCachedImage transfers and loads a single image from the cache
func transferAndSaveCachedImage(cr command.Runner, k8s config.KubernetesConfig, imgName string, cacheDir string) error {
	dst := filepath.Join(cacheDir, imgName)
	dst = localpath.SanitizeCacheDir(dst)
	return transferAndSaveImage(cr, k8s, dst, imgName)
}

// transferAndSaveImage transfers and loads a single image
func transferAndSaveImage(cr command.Runner, k8s config.KubernetesConfig, dst string, imgName string) error {
	r, err := cruntime.New(cruntime.Config{Type: k8s.ContainerRuntime, Runner: cr})
	if err != nil {
		return errors.Wrap(err, "runtime")
	}

	if !r.ImageExists(imgName, "") {
		return errors.Errorf("image %s not found", imgName)
	}

	klog.Infof("Saving image to: %s", dst)
	filename := filepath.Base(dst)

	_, err = os.OpenFile(dst, os.O_CREATE|os.O_WRONLY, 0777)
	if err != nil {
		return err
	}

	f, err := assets.NewFileAsset(dst, saveRoot, filename, "0644")
	if err != nil {
		return errors.Wrapf(err, "creating copyable file asset: %s", filename)
	}
	defer func() {
		if err := f.Close(); err != nil {
			klog.Warningf("error closing the file %s: %v", f.GetSourcePath(), err)
		}
	}()

	src := path.Join(saveRoot, filename)
	args := append([]string{"rm", "-f"}, src)
	if _, err := cr.RunCmd(exec.Command("sudo", args...)); err != nil {
		return err
	}
	err = r.SaveImage(imgName, src)
	if err != nil {
		return errors.Wrapf(err, "%s save %s", r.Name(), src)
	}

	if err := cr.CopyFrom(f); err != nil {
		return errors.Wrap(err, "transferring cached image")
	}

	klog.Infof("Transferred and saved %s to cache", dst)
	return nil
}

// pullImages pulls images to the container run time
func pullImages(cruntime cruntime.Manager, images []string) error {
	klog.Infof("PullImages start: %s", images)
	start := time.Now()

	defer func() {
		klog.Infof("PullImages completed in %s", time.Since(start))
	}()

	var g errgroup.Group

	for _, image := range images {
		image := image
		g.Go(func() error {
			return cruntime.PullImage(image)
		})
	}
	if err := g.Wait(); err != nil {
		return errors.Wrap(err, "error pulling images")
	}
	klog.Infoln("Successfully pulled images")
	return nil
}

// PullImages pulls images to all nodes in profile
func PullImages(images []string, profile *config.Profile) error {
	api, err := NewAPIClient()
	if err != nil {
		return errors.Wrap(err, "error creating api client")
	}
	defer api.Close()

	succeeded := []string{}
	failed := []string{}

	pName := profile.Name

	c, err := config.Load(pName)
	if err != nil {
		klog.Errorf("Failed to load profile %q: %v", pName, err)
		return errors.Wrapf(err, "error loading config for profile :%v", pName)
	}

	for _, n := range c.Nodes {
		m := config.MachineName(*c, n)

		status, err := Status(api, m)
		if err != nil {
			klog.Warningf("error getting status for %s: %v", m, err)
			continue
		}

		if status == state.Running.String() {
			h, err := api.Load(m)
			if err != nil {
				klog.Warningf("Failed to load machine %q: %v", m, err)
				continue
			}
			runner, err := CommandRunner(h)
			if err != nil {
				return err
			}
			cruntime, err := cruntime.New(cruntime.Config{Type: c.KubernetesConfig.ContainerRuntime, Runner: runner})
			if err != nil {
				return errors.Wrap(err, "error creating container runtime")
			}
			err = pullImages(cruntime, images)
			if err != nil {
				failed = append(failed, m)
				klog.Warningf("Failed to pull images for profile %s %v", pName, err.Error())
				continue
			}
			succeeded = append(succeeded, m)
		}
	}

	klog.Infof("succeeded pulling to: %s", strings.Join(succeeded, " "))
	klog.Infof("failed pulling to: %s", strings.Join(failed, " "))
	return nil
}

// removeImages removes images from the container run time
func removeImages(cruntime cruntime.Manager, images []string) error {
	klog.Infof("RemovingImages start: %s", images)
	start := time.Now()

	defer func() {
		klog.Infof("RemovingImages completed in %s", time.Since(start))
	}()

	var g errgroup.Group

	for _, image := range images {
		image := image
		g.Go(func() error {
			return cruntime.RemoveImage(image)
		})
	}
	if err := g.Wait(); err != nil {
		return errors.Wrap(err, "error removing images")
	}
	klog.Infoln("Successfully removed images")
	return nil
}

// RemoveImages removes images from all nodes in profile
func RemoveImages(images []string, profile *config.Profile) error {
	api, err := NewAPIClient()
	if err != nil {
		return errors.Wrap(err, "error creating api client")
	}
	defer api.Close()

	succeeded := []string{}
	failed := []string{}

	pName := profile.Name

	c, err := config.Load(pName)
	if err != nil {
		klog.Errorf("Failed to load profile %q: %v", pName, err)
		return errors.Wrapf(err, "error loading config for profile :%v", pName)
	}

	for _, n := range c.Nodes {
		m := config.MachineName(*c, n)

		status, err := Status(api, m)
		if err != nil {
			klog.Warningf("error getting status for %s: %v", m, err)
			continue
		}

		if status == state.Running.String() {
			h, err := api.Load(m)
			if err != nil {
				klog.Warningf("Failed to load machine %q: %v", m, err)
				continue
			}
			runner, err := CommandRunner(h)
			if err != nil {
				return err
			}
			cruntime, err := cruntime.New(cruntime.Config{Type: c.KubernetesConfig.ContainerRuntime, Runner: runner})
			if err != nil {
				return errors.Wrap(err, "error creating container runtime")
			}
			err = removeImages(cruntime, images)
			if err != nil {
				failed = append(failed, m)
				klog.Warningf("Failed to remove images for profile %s %v", pName, err.Error())
				continue
			}
			succeeded = append(succeeded, m)
		}
	}

	klog.Infof("succeeded removing from: %s", strings.Join(succeeded, " "))
	klog.Infof("failed removing from: %s", strings.Join(failed, " "))
	return nil
}

// ListImages lists images on all nodes in profile
func ListImages(profile *config.Profile) error {
	api, err := NewAPIClient()
	if err != nil {
		return errors.Wrap(err, "error creating api client")
	}
	defer api.Close()

	pName := profile.Name

	c, err := config.Load(pName)
	if err != nil {
		klog.Errorf("Failed to load profile %q: %v", pName, err)
		return errors.Wrapf(err, "error loading config for profile :%v", pName)
	}

	for _, n := range c.Nodes {
		m := config.MachineName(*c, n)

		status, err := Status(api, m)
		if err != nil {
			klog.Warningf("error getting status for %s: %v", m, err)
			continue
		}

		if status == state.Running.String() {
			h, err := api.Load(m)
			if err != nil {
				klog.Warningf("Failed to load machine %q: %v", m, err)
				continue
			}
			runner, err := CommandRunner(h)
			if err != nil {
				return err
			}
			cr, err := cruntime.New(cruntime.Config{Type: c.KubernetesConfig.ContainerRuntime, Runner: runner})
			if err != nil {
				return errors.Wrap(err, "error creating container runtime")
			}
			list, err := cr.ListImages(cruntime.ListImagesOptions{})
			if err != nil {
				klog.Warningf("Failed to list images for profile %s %v", pName, err.Error())
				continue
			}
			sort.Sort(sort.Reverse(sort.StringSlice(list)))
			fmt.Printf(strings.Join(list, "\n") + "\n")
		}
	}

	return nil
}

// TagImage tags image in all nodes in profile
func TagImage(profile *config.Profile, source string, target string) error {
	api, err := NewAPIClient()
	if err != nil {
		return errors.Wrap(err, "error creating api client")
	}
	defer api.Close()

	succeeded := []string{}
	failed := []string{}

	pName := profile.Name

	c, err := config.Load(pName)
	if err != nil {
		klog.Errorf("Failed to load profile %q: %v", pName, err)
		return errors.Wrapf(err, "error loading config for profile :%v", pName)
	}

	for _, n := range c.Nodes {
		m := config.MachineName(*c, n)

		status, err := Status(api, m)
		if err != nil {
			klog.Warningf("error getting status for %s: %v", m, err)
			continue
		}

		if status == state.Running.String() {
			h, err := api.Load(m)
			if err != nil {
				klog.Warningf("Failed to load machine %q: %v", m, err)
				continue
			}
			runner, err := CommandRunner(h)
			if err != nil {
				return err
			}
			cruntime, err := cruntime.New(cruntime.Config{Type: c.KubernetesConfig.ContainerRuntime, Runner: runner})
			if err != nil {
				return errors.Wrap(err, "error creating container runtime")
			}
			err = cruntime.TagImage(source, target)
			if err != nil {
				failed = append(failed, m)
				klog.Warningf("Failed to tag image for profile %s %v", pName, err.Error())
				continue
			}
			succeeded = append(succeeded, m)
		}
	}

	klog.Infof("succeeded tagging in: %s", strings.Join(succeeded, " "))
	klog.Infof("failed tagging in: %s", strings.Join(failed, " "))
	return nil
<<<<<<< HEAD
=======
}

// pushImages pushes images from the container run time
func pushImages(cruntime cruntime.Manager, images []string) error {
	klog.Infof("PushImages start: %s", images)
	start := time.Now()

	defer func() {
		klog.Infof("PushImages completed in %s", time.Since(start))
	}()

	var g errgroup.Group

	for _, image := range images {
		image := image
		g.Go(func() error {
			return cruntime.PushImage(image)
		})
	}
	if err := g.Wait(); err != nil {
		return errors.Wrap(err, "error pushing images")
	}
	klog.Infoln("Successfully pushed images")
	return nil
}

// PushImages push images on all nodes in profile
func PushImages(images []string, profile *config.Profile) error {
	api, err := NewAPIClient()
	if err != nil {
		return errors.Wrap(err, "error creating api client")
	}
	defer api.Close()

	succeeded := []string{}
	failed := []string{}

	pName := profile.Name

	c, err := config.Load(pName)
	if err != nil {
		klog.Errorf("Failed to load profile %q: %v", pName, err)
		return errors.Wrapf(err, "error loading config for profile :%v", pName)
	}

	for _, n := range c.Nodes {
		m := config.MachineName(*c, n)

		status, err := Status(api, m)
		if err != nil {
			klog.Warningf("error getting status for %s: %v", m, err)
			continue
		}

		if status == state.Running.String() {
			h, err := api.Load(m)
			if err != nil {
				klog.Warningf("Failed to load machine %q: %v", m, err)
				continue
			}
			runner, err := CommandRunner(h)
			if err != nil {
				return err
			}
			cruntime, err := cruntime.New(cruntime.Config{Type: c.KubernetesConfig.ContainerRuntime, Runner: runner})
			if err != nil {
				return errors.Wrap(err, "error creating container runtime")
			}
			err = pushImages(cruntime, images)
			if err != nil {
				failed = append(failed, m)
				klog.Warningf("Failed to push image for profile %s %v", pName, err.Error())
				continue
			}
			succeeded = append(succeeded, m)
		}
	}

	klog.Infof("succeeded pushing in: %s", strings.Join(succeeded, " "))
	klog.Infof("failed pushing in: %s", strings.Join(failed, " "))
	return nil
>>>>>>> 6584abae
}<|MERGE_RESOLUTION|>--- conflicted
+++ resolved
@@ -770,8 +770,6 @@
 	klog.Infof("succeeded tagging in: %s", strings.Join(succeeded, " "))
 	klog.Infof("failed tagging in: %s", strings.Join(failed, " "))
 	return nil
-<<<<<<< HEAD
-=======
 }
 
 // pushImages pushes images from the container run time
@@ -853,5 +851,4 @@
 	klog.Infof("succeeded pushing in: %s", strings.Join(succeeded, " "))
 	klog.Infof("failed pushing in: %s", strings.Join(failed, " "))
 	return nil
->>>>>>> 6584abae
 }