/*
Copyright 2019 The Kubernetes Authors All rights reserved.

Licensed under the Apache License, Version 2.0 (the "License");
you may not use this file except in compliance with the License.
You may obtain a copy of the License at

    http://www.apache.org/licenses/LICENSE-2.0

Unless required by applicable law or agreed to in writing, software
distributed under the License is distributed on an "AS IS" BASIS,
WITHOUT WARRANTIES OR CONDITIONS OF ANY KIND, either express or implied.
See the License for the specific language governing permissions and
limitations under the License.
*/

package images

import "path"

// DefaultKubernetesRepo is the default Kubernetes repository
const DefaultKubernetesRepo = "k8s.gcr.io"

// DefaultMinikubeRepo is the default Minikube repository
const DefaultMinikubeRepo = "gcr.io/k8s-minikube"

// kubernetesRepo returns the official Kubernetes repository, or an alternate
func kubernetesRepo(mirror string) string {
	if mirror != "" {
		return mirror
	}
	return DefaultKubernetesRepo
}

// minikubeRepo returns the official minikube repository, or an alternate
func minikubeRepo(mirror string) string {
	if mirror == "" {
		mirror = "gcr.io"
	}
<<<<<<< HEAD
	return DefaultMinikubeRepo
=======
	return path.Join(mirror, "k8s-minikube")
>>>>>>> c4cd0dce
}<|MERGE_RESOLUTION|>--- conflicted
+++ resolved
@@ -21,9 +21,6 @@
 // DefaultKubernetesRepo is the default Kubernetes repository
 const DefaultKubernetesRepo = "k8s.gcr.io"
 
-// DefaultMinikubeRepo is the default Minikube repository
-const DefaultMinikubeRepo = "gcr.io/k8s-minikube"
-
 // kubernetesRepo returns the official Kubernetes repository, or an alternate
 func kubernetesRepo(mirror string) string {
 	if mirror != "" {
@@ -37,9 +34,5 @@
 	if mirror == "" {
 		mirror = "gcr.io"
 	}
-<<<<<<< HEAD
-	return DefaultMinikubeRepo
-=======
 	return path.Join(mirror, "k8s-minikube")
->>>>>>> c4cd0dce
 }