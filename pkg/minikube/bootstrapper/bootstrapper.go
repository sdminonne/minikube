--- conflicted
+++ resolved
@@ -56,16 +56,7 @@
 
 // GetCachedBinaryList returns the list of binaries
 func GetCachedBinaryList(bootstrapper string) []string {
-<<<<<<< HEAD
-	switch bootstrapper {
-	case BootstrapperTypeKubeadm:
-		return constants.KubernetesReleaseBinaries
-	default:
-		return []string{}
-	}
-=======
-	return constants.KubeadmBinaries
->>>>>>> 2d97a0d3
+	return constants.KubernetesReleaseBinaries
 }
 
 // GetCachedImageList returns the list of images for a version
