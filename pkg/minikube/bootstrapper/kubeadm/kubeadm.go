--- conflicted
+++ resolved
@@ -556,13 +556,8 @@
 	if version.GTE(semver.MustParse("1.14.0-alpha.0")) {
 		configTmpl = configTmplV1Beta1
 	}
-<<<<<<< HEAD
-	if err := kubeadmConfigTemplate.Execute(&b, opts); err != nil {
+	if err := configTmpl.Execute(&b, opts); err != nil {
 		return "", nil, err
-=======
-	if err := configTmpl.Execute(&b, opts); err != nil {
-		return "", err
->>>>>>> 2579c73e
 	}
 
 	return b.String(), opts, nil
