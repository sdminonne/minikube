--- conflicted
+++ resolved
@@ -209,12 +209,8 @@
 
 	}
 
-<<<<<<< HEAD
 	conf := bsutil.KubeadmYamlPath
-	c := exec.Command("/bin/bash", "-c", fmt.Sprintf("sudo mv %s.new %s && %s init --config %s %s --ignore-preflight-errors=%s", conf, conf, bsutil.InvokeKubeadm(cfg.KubernetesConfig.KubernetesVersion), conf, extraFlags, strings.Join(ignore, ",")))
-=======
-	c = exec.Command("/bin/bash", "-c", fmt.Sprintf("%s init --config %s %s --ignore-preflight-errors=%s", bsutil.InvokeKubeadm(cfg.KubernetesConfig.KubernetesVersion), bsutil.KubeadmYamlPath, extraFlags, strings.Join(ignore, ",")))
->>>>>>> 986679bc
+	c = exec.Command("/bin/bash", "-c", fmt.Sprintf("sudo mv %s.new %s && %s init --config %s %s --ignore-preflight-errors=%s", conf, conf, bsutil.InvokeKubeadm(cfg.KubernetesConfig.KubernetesVersion), conf, extraFlags, strings.Join(ignore, ",")))
 	rr, err := k.c.RunCmd(c)
 	if err != nil {
 		return errors.Wrapf(err, "init failed. output: %q", rr.Output())
@@ -281,40 +277,28 @@
 // WaitForNode blocks until the node appears to be healthy
 func (k *Bootstrapper) WaitForNode(cfg config.ClusterConfig, n config.Node, timeout time.Duration) error {
 	start := time.Now()
-	out.T(out.Waiting, "Waiting for cluster to come online ...")
+
+	if !n.ControlPlane {
+		glog.Infof("%s is not a control plane, nothing to wait for", n.Name)
+		return nil
+	}
 
 	cr, err := cruntime.New(cruntime.Config{Type: cfg.KubernetesConfig.ContainerRuntime, Runner: k.c})
 	if err != nil {
 		return err
 	}
 
-	if n.ControlPlane {
-		if err := kverify.WaitForAPIServerProcess(cr, k, k.c, start, timeout); err != nil {
-			return err
-		}
-	}
-
-<<<<<<< HEAD
+	if err := kverify.WaitForAPIServerProcess(cr, k, k.c, start, timeout); err != nil {
+		return err
+	}
+
 	ip, port, err := k.controlPlaneEndpoint(cfg)
 	if err != nil {
 		return err
-=======
-	ip := n.IP
-	port := n.Port
-	if driver.IsKIC(cfg.Driver) {
-		ip = oci.DefaultBindIPV4
-		p, err := oci.ForwardedPort(cfg.Driver, driver.MachineName(cfg, n), port)
-		if err != nil {
-			return errors.Wrapf(err, "get host-bind port %d for container %s", port, cfg.Name)
-		}
-		port = p
->>>>>>> 986679bc
-	}
-
-	if n.ControlPlane {
-		if err := kverify.WaitForHealthyAPIServer(cr, k, k.c, start, ip, port, timeout); err != nil {
-			return err
-		}
+	}
+
+	if err := kverify.WaitForHealthyAPIServer(cr, k, k.c, start, ip, port, timeout); err != nil {
+		return err
 	}
 
 	c, err := k.client(ip, port)
@@ -426,43 +410,16 @@
 		return errors.Wrap(err, "apiserver healthz")
 	}
 
-<<<<<<< HEAD
-=======
-	cp, err := config.PrimaryControlPlane(&cfg)
-	if err != nil {
-		return errors.Wrap(err, "getting control plane")
-	}
-	ip := cp.IP
-	port := cp.Port
-	if driver.IsKIC(cfg.Driver) {
-		ip = oci.DefaultBindIPV4
-		port, err = oci.ForwardedPort(cfg.Driver, driver.MachineName(cfg, cp), port)
-		if err != nil {
-			return errors.Wrapf(err, "get host-bind port %d for container %s", port, driver.MachineName(cfg, cp))
-		}
-	}
-	client, err := k.client(ip, port)
-	if err != nil {
-		return errors.Wrap(err, "getting k8s client")
-	}
-
->>>>>>> 986679bc
 	if err := kverify.WaitForSystemPods(cr, k, k.c, client, time.Now(), kconst.DefaultControlPlaneTimeout); err != nil {
 		return errors.Wrap(err, "system pods")
 	}
 
-<<<<<<< HEAD
-=======
-	// Explicitly re-enable kubeadm addons (proxy, coredns) so that they will check for IP or configuration changes.
->>>>>>> 986679bc
-	if rr, err := k.c.RunCmd(exec.Command("/bin/bash", "-c", fmt.Sprintf("%s phase addon all --config %s", baseCmd, bsutil.KubeadmYamlPath))); err != nil {
+	if rr, err := k.c.RunCmd(exec.Command("/bin/bash", "-c", fmt.Sprintf("%s phase addon all --config %s", baseCmd, conf))); err != nil {
 		return errors.Wrapf(err, fmt.Sprintf("addon phase cmd:%q", rr.Command()))
 	}
 
 	if err := bsutil.AdjustResourceLimits(k.c); err != nil {
 		glog.Warningf("unable to adjust resource limits: %v", err)
-<<<<<<< HEAD
-=======
 	}
 	return nil
 }
@@ -484,7 +441,6 @@
 
 	if _, err := k.c.RunCmd(exec.Command("/bin/bash", "-c", "sudo systemctl daemon-reload && sudo systemctl enable kubelet && sudo systemctl start kubelet")); err != nil {
 		return errors.Wrap(err, "starting kubelet")
->>>>>>> 986679bc
 	}
 
 	return nil
