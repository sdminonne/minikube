--- conflicted
+++ resolved
@@ -388,7 +388,7 @@
 		extraOpts["network-plugin"] = k8s.NetworkPlugin
 	}
 
-	podInfraContainerImage, _ := constants.GetKubeadmImages(k8s.ImageRepository, k8s.KubernetesVersion)
+	podInfraContainerImage, _ := constants.GetKubeadmCachedImages(k8s.ImageRepository, k8s.KubernetesVersion)
 	if _, ok := extraOpts["pod-infra-container-image"]; !ok && k8s.ImageRepository != "" && podInfraContainerImage != "" {
 		extraOpts["pod-infra-container-image"] = podInfraContainerImage
 	}
@@ -420,13 +420,9 @@
 	return b.String(), nil
 }
 
-<<<<<<< HEAD
-func (k *KubeadmBootstrapper) UpdateCluster(cfg config.KubernetesConfig) error {
-	_, images := constants.GetKubeadmImages(cfg.ImageRepository, cfg.KubernetesVersion)
-=======
 // UpdateCluster updates the cluster
 func (k *Bootstrapper) UpdateCluster(cfg config.KubernetesConfig) error {
->>>>>>> b08af194
+	_, images := constants.GetKubeadmCachedImages(cfg.ImageRepository, cfg.KubernetesVersion)
 	if cfg.ShouldLoadCachedImages {
 		if err := machine.LoadImages(k.c, images, constants.ImageCacheDir); err != nil {
 			console.Failure("Unable to load cached images: %v", err)
