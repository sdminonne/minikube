/*
Copyright 2019 The Kubernetes Authors All rights reserved.

Licensed under the Apache License, Version 2.0 (the "License");
you may not use this file except in compliance with the License.
You may obtain a copy of the License at

    http://www.apache.org/licenses/LICENSE-2.0

Unless required by applicable law or agreed to in writing, software
distributed under the License is distributed on an "AS IS" BASIS,
WITHOUT WARRANTIES OR CONDITIONS OF ANY KIND, either express or implied.
See the License for the specific language governing permissions and
limitations under the License.
*/

package oci

import (
	"context"
	"os"
	"path/filepath"
	"time"

	"bufio"
	"bytes"

	"github.com/golang/glog"
	"github.com/pkg/errors"
	"k8s.io/minikube/pkg/minikube/constants"
	"k8s.io/minikube/pkg/minikube/localpath"
	"k8s.io/minikube/pkg/util/retry"

	"fmt"
	"os/exec"
	"strings"
)

// DeleteContainersByLabel deletes all containers that have a specific label
// if there no containers found with the given 	label, it will return nil
func DeleteContainersByLabel(ociBin string, label string) []error {
	var deleteErrs []error

	cs, err := listContainersByLabel(ociBin, label)
	if err != nil {
		return []error{fmt.Errorf("listing containers by label %q", label)}
	}

	if len(cs) == 0 {
		return nil
	}

	for _, c := range cs {
		_, err := ContainerStatus(ociBin, c)
		// only try to delete if docker/podman inspect returns
		// if it doesn't it means docker daemon is stuck and needs restart
		if err != nil {
			deleteErrs = append(deleteErrs, errors.Wrapf(err, "delete container %s: %s daemon is stuck. please try again!", c, ociBin))
			glog.Errorf("%s daemon seems to be stuck. Please try restarting your %s. :%v", ociBin, ociBin, err)
			continue
		}
		cmd := exec.Command(ociBin, "rm", "-f", "-v", c)
		if out, err := cmd.CombinedOutput(); err != nil {
			deleteErrs = append(deleteErrs, errors.Wrapf(err, "delete container %s: output %s", c, out))
		}

	}
	return deleteErrs
}

// DeleteContainer deletes a container by ID or Name
func DeleteContainer(ociBin string, name string) error {

	_, err := ContainerStatus(ociBin, name)
	if err != nil {
		glog.Errorf("%s daemon seems to be stuck. Please try restarting your %s. Will try to delete anyways: %v", ociBin, ociBin, err)
	}
	// try to delete anyways
	cmd := exec.Command(ociBin, "rm", "-f", "-v", name)
	if out, err := cmd.CombinedOutput(); err != nil {
		return errors.Wrapf(err, "delete container %s: output %s", name, out)
	}
	return nil
}

// CreateContainerNode creates a new container node
func CreateContainerNode(p CreateParams) error {
	runArgs := []string{
		"-d", // run the container detached
		"-t", // allocate a tty for entrypoint logs
		// running containers in a container requires privileged
		// NOTE: we could try to replicate this with --cap-add, and use less
		// privileges, but this flag also changes some mounts that are necessary
		// including some ones docker would otherwise do by default.
		// for now this is what we want. in the future we may revisit this.
		"--privileged",
		"--security-opt", "seccomp=unconfined", // also ignore seccomp
		"--tmpfs", "/tmp", // various things depend on working /tmp
		"--tmpfs", "/run", // systemd wants a writable /run
		// logs,pods be stroed on  filesystem vs inside container,
		// some k8s things want /lib/modules
		"-v", "/lib/modules:/lib/modules:ro",
		"--hostname", p.Name, // make hostname match container name
		"--name", p.Name, // ... and set the container name
		"--label", fmt.Sprintf("%s=%s", CreatedByLabelKey, "true"),
		// label the node with the cluster ID
		"--label", p.ClusterLabel,
		// label the node with the role ID
		"--label", fmt.Sprintf("%s=%s", nodeRoleLabelKey, p.Role),
		// label th enode wuth the node ID
		"--label", p.NodeLabel,
	}

	if p.OCIBinary == Podman { // enable execing in /var
		// volume path in minikube home folder to mount to /var
		hostVarVolPath := filepath.Join(localpath.MiniPath(), "machines", p.Name, "var")
		if err := os.MkdirAll(hostVarVolPath, 0711); err != nil {
			return errors.Wrapf(err, "create var dir %s", hostVarVolPath)
		}
		// podman mounts var/lib with no-exec by default  https://github.com/containers/libpod/issues/5103
		runArgs = append(runArgs, "--volume", fmt.Sprintf("%s:/var:exec", hostVarVolPath))
	}
	if p.OCIBinary == Docker {
		if err := createDockerVolume(p.Name, p.Name); err != nil {
			return errors.Wrapf(err, "creating volume for %s container", p.Name)
		}
		glog.Infof("Successfully created a docker volume %s", p.Name)
		runArgs = append(runArgs, "--volume", fmt.Sprintf("%s:/var", p.Name))
		// setting resource limit in privileged mode is only supported by docker
		// podman error: "Error: invalid configuration, cannot set resources with rootless containers not using cgroups v2 unified mode"
		runArgs = append(runArgs, fmt.Sprintf("--cpus=%s", p.CPUs), fmt.Sprintf("--memory=%s", p.Memory))
	}

	for key, val := range p.Envs {
		runArgs = append(runArgs, "-e", fmt.Sprintf("%s=%s", key, val))
	}

	// adds node specific args
	runArgs = append(runArgs, p.ExtraArgs...)

	if enabled := isUsernsRemapEnabled(p.OCIBinary); enabled {
		// We need this argument in order to make this command work
		// in systems that have userns-remap enabled on the docker daemon
		runArgs = append(runArgs, "--userns=host")
	}

<<<<<<< HEAD
	return createContainer(p.OCIBinary, p.Image, withRunArgs(runArgs...), withMounts(p.Mounts), withPortMappings(p.PortMappings))
=======
	_, err = createContainer(p.OCIBinary,
		p.Image,
		withRunArgs(runArgs...),
		withMounts(p.Mounts),
		withPortMappings(p.PortMappings),
	)
	if err != nil {
		return errors.Wrap(err, "create a kic node")
	}

	checkRunning := func() error {
		s, err := ContainerStatus(p.OCIBinary, p.Name)
		if err != nil {
			return fmt.Errorf("temporary error checking status for %q : %v", p.Name, err)
		}
		if s != "running" {
			return fmt.Errorf("temporary error created container %q is not running yet", p.Name)
		}
		return nil
	}

	// retry up to up 5 seconds to make sure the created container status is running.
	if err = retry.Expo(checkRunning, 13*time.Millisecond, time.Second*5); err != nil {
		glog.Warningf("The created container %q failed to report to be running in 5 seconds.", p.Name)
	}

	return nil
>>>>>>> a48abe2a
}

// CreateContainer creates a container with "docker/podman run"
func createContainer(ociBinary string, image string, opts ...createOpt) error {
	o := &createOpts{}
	for _, opt := range opts {
		o = opt(o)
	}
	// convert mounts to container run args
	runArgs := o.RunArgs
	for _, mount := range o.Mounts {
		runArgs = append(runArgs, generateMountBindings(mount)...)
	}
	for _, portMapping := range o.PortMappings {
		runArgs = append(runArgs, generatePortMappings(portMapping)...)
	}
	// construct the actual docker run argv
	args := []string{"run"}

	// to run nested container from privileged container in podman https://bugzilla.redhat.com/show_bug.cgi?id=1687713
	if ociBinary == Podman {
		args = append(args, "--cgroup-manager", "cgroupfs")
	}

	args = append(args, runArgs...)
	args = append(args, image)
	args = append(args, o.ContainerArgs...)

	out, err := exec.Command(ociBinary, args...).CombinedOutput()
	if err != nil {
		return errors.Wrapf(err, "failed args: %v output: %s", args, out)
	}

	return nil
}

// Copy copies a local asset into the container
func Copy(ociBinary string, ociID string, targetDir string, fName string) error {
	if _, err := os.Stat(fName); os.IsNotExist(err) {
		return errors.Wrapf(err, "error source %s does not exist", fName)
	}

	destination := fmt.Sprintf("%s:%s", ociID, targetDir)
	cmd := exec.Command(ociBinary, "cp", fName, destination)
	if err := cmd.Run(); err != nil {
		return errors.Wrapf(err, "error copying %s into node", fName)
	}

	return nil
}

// ContainerID returns id of a container name
func ContainerID(ociBinary string, nameOrID string) (string, error) {
	cmd := exec.Command(ociBinary, "inspect", "-f", "{{.Id}}", nameOrID)
	out, err := cmd.CombinedOutput()

	if err != nil { // don't return error if not found, only return empty string
		if strings.Contains(string(out), "Error: No such object:") || strings.Contains(string(out), "unable to find") {
			err = nil
		}
		out = []byte{}
	}

	return string(out), err
}

// ContainerExists checks if container name exists (either running or exited)
func ContainerExists(ociBin string, name string) (bool, error) {
	// allow no more than 3 seconds for this.
	ctx, cancel := context.WithTimeout(context.Background(), 3*time.Second)
	defer cancel()

	cmd := exec.CommandContext(ctx, ociBin, "ps", "-a", "--format", "{{.Names}}")
	out, err := cmd.CombinedOutput()

	if ctx.Err() == context.DeadlineExceeded {
		return false, fmt.Errorf("time out running %s ps -a", ociBin)
	}

	if err != nil {
		return false, errors.Wrapf(err, string(out))
	}

	containers := strings.Split(string(out), "\n")
	for _, c := range containers {
		if strings.TrimSpace(c) == name {
			return true, nil
		}
	}

	return false, nil
}

// IsCreatedByMinikube returns true if the container was created by minikube
// with default assumption that it is not created by minikube when we don't know for sure
func IsCreatedByMinikube(ociBinary string, nameOrID string) bool {
	cmd := exec.Command(ociBinary, "inspect", nameOrID, "--format", "{{.Config.Labels}}")
	out, err := cmd.CombinedOutput()

	if err != nil {
		return false
	}

	if strings.Contains(string(out), fmt.Sprintf("%s:true", CreatedByLabelKey)) {
		return true
	}

	return false
}

// ListOwnedContainers lists all the containres that kic driver created on user's machine using a label
func ListOwnedContainers(ociBinary string) ([]string, error) {
	return listContainersByLabel(ociBinary, ProfileLabelKey)
}

// inspect return low-level information on containers
func inspect(ociBinary string, containerNameOrID, format string) ([]string, error) {

	cmd := exec.Command(ociBinary, "inspect",
		"-f", format,
		containerNameOrID) // ... against the "node" container
	var buff bytes.Buffer
	cmd.Stdout = &buff
	cmd.Stderr = &buff
	err := cmd.Run()
	scanner := bufio.NewScanner(&buff)
	var lines []string
	for scanner.Scan() {
		lines = append(lines, scanner.Text())
	}
	return lines, err
}

/*
This is adapated from:
https://github.com/kubernetes/kubernetes/blob/07a5488b2a8f67add543da72e8819407d8314204/pkg/kubelet/dockershim/helpers.go#L115-L155
*/
// generateMountBindings converts the mount list to a list of strings that
// can be understood by docker
// '<HostPath>:<ContainerPath>[:options]', where 'options'
// is a comma-separated list of the following strings:
// 'ro', if the path is read only
// 'Z', if the volume requires SELinux relabeling
func generateMountBindings(mounts ...Mount) []string {
	result := make([]string, 0, len(mounts))
	for _, m := range mounts {
		bind := fmt.Sprintf("%s:%s", m.HostPath, m.ContainerPath)
		var attrs []string
		if m.Readonly {
			attrs = append(attrs, "ro")
		}
		// Only request relabeling if the pod provides an SELinux context. If the pod
		// does not provide an SELinux context relabeling will label the volume with
		// the container's randomly allocated MCS label. This would restrict access
		// to the volume to the container which mounts it first.
		if m.SelinuxRelabel {
			attrs = append(attrs, "Z")
		}
		switch m.Propagation {
		case MountPropagationNone:
			// noop, private is default
		case MountPropagationBidirectional:
			attrs = append(attrs, "rshared")
		case MountPropagationHostToContainer:
			attrs = append(attrs, "rslave")
		default:
			// Falls back to "private"
		}

		if len(attrs) > 0 {
			bind = fmt.Sprintf("%s:%s", bind, strings.Join(attrs, ","))
		}
		// our specific modification is the following line: make this a docker flag
		bind = fmt.Sprintf("--volume=%s", bind)
		result = append(result, bind)
	}
	return result
}

// isUsernsRemapEnabled checks if userns-remap is enabled in docker
func isUsernsRemapEnabled(ociBinary string) bool {
	cmd := exec.Command(ociBinary, "info", "--format", "'{{json .SecurityOptions}}'")
	var buff bytes.Buffer
	cmd.Stdout = &buff
	cmd.Stderr = &buff
	err := cmd.Run()
	if err != nil {
		return false
	}

	scanner := bufio.NewScanner(&buff)
	var lines []string

	for scanner.Scan() {
		lines = append(lines, scanner.Text())
	}

	if len(lines) > 0 {
		if strings.Contains(lines[0], "name=userns") {
			return true
		}
	}

	return false
}

func generatePortMappings(portMappings ...PortMapping) []string {
	result := make([]string, 0, len(portMappings))
	for _, pm := range portMappings {
		// let docker pick a host port by leaving it as ::
		// example --publish=127.0.0.17::8443 will get a random host port for 8443
		publish := fmt.Sprintf("--publish=%s::%d", pm.ListenAddress, pm.ContainerPort)
		result = append(result, publish)
	}
	return result
}

// withRunArgs sets the args for docker run
// as in the args portion of `docker run args... image containerArgs...`
func withRunArgs(args ...string) createOpt {
	return func(r *createOpts) *createOpts {
		r.RunArgs = args
		return r
	}
}

// withMounts sets the container mounts
func withMounts(mounts []Mount) createOpt {
	return func(r *createOpts) *createOpts {
		r.Mounts = mounts
		return r
	}
}

// withPortMappings sets the container port mappings to the host
func withPortMappings(portMappings []PortMapping) createOpt {
	return func(r *createOpts) *createOpts {
		r.PortMappings = portMappings
		return r
	}
}

// listContainersByLabel returns all the container names with a specified label
func listContainersByLabel(ociBinary string, label string) ([]string, error) {

	// allow no more than 5 seconds for docker ps
	ctx, cancel := context.WithTimeout(context.Background(), 5*time.Second)
	defer cancel()
	cmd := exec.CommandContext(ctx, ociBinary, "ps", "-a", "--filter", fmt.Sprintf("label=%s", label), "--format", "{{.Names}}")
	stdout, err := cmd.Output()
	s := bufio.NewScanner(bytes.NewReader(stdout))
	var names []string
	for s.Scan() {
		n := strings.TrimSpace(s.Text())
		if n != "" {
			names = append(names, n)
		}
	}
	return names, err
}

// PointToHostDockerDaemon will unset env variables that point to docker inside minikube
// to make sure it points to the docker daemon installed by user.
func PointToHostDockerDaemon() error {
	p := os.Getenv(constants.MinikubeActiveDockerdEnv)
	if p != "" {
		glog.Infof("shell is pointing to dockerd inside minikube. will unset to use host")
	}

	for i := range constants.DockerDaemonEnvs {
		e := constants.DockerDaemonEnvs[i]
		err := os.Setenv(e, "")
		if err != nil {
			return errors.Wrapf(err, "resetting %s env", e)
		}

	}
	return nil
}

// ContainerStatus returns status of a container running,exited,...
func ContainerStatus(ociBin string, name string) (string, error) {
	// allow no more than 2 seconds for this. when this takes long this means deadline passed
	ctx, cancel := context.WithTimeout(context.Background(), 2*time.Second)
	defer cancel()

	cmd := exec.CommandContext(ctx, ociBin, "inspect", name, "--format={{.State.Status}}")
	out, err := cmd.CombinedOutput()

	if ctx.Err() == context.DeadlineExceeded {
		glog.Warningf("%s inspect %s took longer than normal. Restarting your %s daemon might fix this issue.", ociBin, name, ociBin)
		return strings.TrimSpace(string(out)), fmt.Errorf("inspect %s timeout", name)
	}

	if err != nil {
		return string(out), errors.Wrapf(err, "inspecting container: output %s", out)
	}

	return strings.TrimSpace(string(out)), nil
}<|MERGE_RESOLUTION|>--- conflicted
+++ resolved
@@ -144,17 +144,8 @@
 		runArgs = append(runArgs, "--userns=host")
 	}
 
-<<<<<<< HEAD
-	return createContainer(p.OCIBinary, p.Image, withRunArgs(runArgs...), withMounts(p.Mounts), withPortMappings(p.PortMappings))
-=======
-	_, err = createContainer(p.OCIBinary,
-		p.Image,
-		withRunArgs(runArgs...),
-		withMounts(p.Mounts),
-		withPortMappings(p.PortMappings),
-	)
-	if err != nil {
-		return errors.Wrap(err, "create a kic node")
+	if err := createContainer(p.OCIBinary, p.Image, withRunArgs(runArgs...), withMounts(p.Mounts), withPortMappings(p.PortMappings)); err != nil {
+		return errors.Wrap(err, "create container")
 	}
 
 	checkRunning := func() error {
@@ -169,12 +160,11 @@
 	}
 
 	// retry up to up 5 seconds to make sure the created container status is running.
-	if err = retry.Expo(checkRunning, 13*time.Millisecond, time.Second*5); err != nil {
+	if err := retry.Expo(checkRunning, 13*time.Millisecond, time.Second*5); err != nil {
 		glog.Warningf("The created container %q failed to report to be running in 5 seconds.", p.Name)
 	}
 
 	return nil
->>>>>>> a48abe2a
 }
 
 // CreateContainer creates a container with "docker/podman run"
