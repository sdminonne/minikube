/*
Copyright 2016 The Kubernetes Authors All rights reserved.

Licensed under the Apache License, Version 2.0 (the "License");
you may not use this file except in compliance with the License.
You may obtain a copy of the License at

    http://www.apache.org/licenses/LICENSE-2.0

Unless required by applicable law or agreed to in writing, software
distributed under the License is distributed on an "AS IS" BASIS,
WITHOUT WARRANTIES OR CONDITIONS OF ANY KIND, either express or implied.
See the License for the specific language governing permissions and
limitations under the License.
*/

package cmd

import (
	"encoding/json"
	"fmt"
	"math"
	"net"
	"net/url"
	"os"
	"os/exec"
	"os/user"
	"runtime"
	"strings"
	"time"

	"github.com/blang/semver"
	"github.com/docker/machine/libmachine/ssh"
	"github.com/golang/glog"
	"github.com/google/go-containerregistry/pkg/authn"
	"github.com/google/go-containerregistry/pkg/name"
	"github.com/google/go-containerregistry/pkg/v1/remote"
	"github.com/pkg/errors"
	"github.com/shirou/gopsutil/cpu"
	gopshost "github.com/shirou/gopsutil/host"
	"github.com/shirou/gopsutil/mem"
	"github.com/spf13/cobra"
	"github.com/spf13/viper"
	cmdcfg "k8s.io/minikube/cmd/minikube/cmd/config"
	"k8s.io/minikube/pkg/drivers/kic/oci"
	"k8s.io/minikube/pkg/minikube/bootstrapper/bsutil"
	"k8s.io/minikube/pkg/minikube/bootstrapper/images"
	"k8s.io/minikube/pkg/minikube/config"
	"k8s.io/minikube/pkg/minikube/constants"
	"k8s.io/minikube/pkg/minikube/cruntime"
	"k8s.io/minikube/pkg/minikube/download"
	"k8s.io/minikube/pkg/minikube/driver"
	"k8s.io/minikube/pkg/minikube/exit"
	"k8s.io/minikube/pkg/minikube/kubeconfig"
	"k8s.io/minikube/pkg/minikube/localpath"
	"k8s.io/minikube/pkg/minikube/machine"
	"k8s.io/minikube/pkg/minikube/mustload"
	"k8s.io/minikube/pkg/minikube/node"
	"k8s.io/minikube/pkg/minikube/notify"
	"k8s.io/minikube/pkg/minikube/out"
	"k8s.io/minikube/pkg/minikube/proxy"
	"k8s.io/minikube/pkg/minikube/registry"
	"k8s.io/minikube/pkg/minikube/translate"
	"k8s.io/minikube/pkg/util"
	pkgutil "k8s.io/minikube/pkg/util"
	"k8s.io/minikube/pkg/version"
)

const (
	isoURL                  = "iso-url"
	memory                  = "memory"
	cpus                    = "cpus"
	humanReadableDiskSize   = "disk-size"
	nfsSharesRoot           = "nfs-shares-root"
	nfsShare                = "nfs-share"
	kubernetesVersion       = "kubernetes-version"
	hostOnlyCIDR            = "host-only-cidr"
	containerRuntime        = "container-runtime"
	criSocket               = "cri-socket"
	networkPlugin           = "network-plugin"
	enableDefaultCNI        = "enable-default-cni"
	hypervVirtualSwitch     = "hyperv-virtual-switch"
	hypervUseExternalSwitch = "hyperv-use-external-switch"
	hypervExternalAdapter   = "hyperv-external-adapter"
	kvmNetwork              = "kvm-network"
	kvmQemuURI              = "kvm-qemu-uri"
	kvmGPU                  = "kvm-gpu"
	kvmHidden               = "kvm-hidden"
	minikubeEnvPrefix       = "MINIKUBE"
	installAddons           = "install-addons"
	defaultDiskSize         = "20000mb"
	keepContext             = "keep-context"
	createMount             = "mount"
	featureGates            = "feature-gates"
	apiServerName           = "apiserver-name"
	apiServerPort           = "apiserver-port"
	dnsDomain               = "dns-domain"
	serviceCIDR             = "service-cluster-ip-range"
	imageRepository         = "image-repository"
	imageMirrorCountry      = "image-mirror-country"
	mountString             = "mount-string"
	disableDriverMounts     = "disable-driver-mounts"
	cacheImages             = "cache-images"
	uuid                    = "uuid"
	vpnkitSock              = "hyperkit-vpnkit-sock"
	vsockPorts              = "hyperkit-vsock-ports"
	embedCerts              = "embed-certs"
	noVTXCheck              = "no-vtx-check"
	downloadOnly            = "download-only"
	dnsProxy                = "dns-proxy"
	hostDNSResolver         = "host-dns-resolver"
	waitUntilHealthy        = "wait"
	force                   = "force"
	dryRun                  = "dry-run"
	interactive             = "interactive"
	waitTimeout             = "wait-timeout"
	nativeSSH               = "native-ssh"
	minUsableMem            = 1024 // Kubernetes will not start with less than 1GB
	minRecommendedMem       = 2000 // Warn at no lower than existing configurations
	minimumCPUS             = 2
	minimumDiskSize         = 2000
	autoUpdate              = "auto-update-drivers"
	hostOnlyNicType         = "host-only-nic-type"
	natNicType              = "nat-nic-type"
	nodes                   = "nodes"
	preload                 = "preload"
	deleteOnFailure         = "delete-on-failure"
)

var (
	registryMirror   []string
	insecureRegistry []string
	apiServerNames   []string
	apiServerIPs     []net.IP
)

func init() {
	initMinikubeFlags()
	initKubernetesFlags()
	initDriverFlags()
	initNetworkingFlags()
	if err := viper.BindPFlags(startCmd.Flags()); err != nil {
		exit.WithError("unable to bind flags", err)
	}
}

// initMinikubeFlags includes commandline flags for minikube.
func initMinikubeFlags() {
	viper.SetEnvPrefix(minikubeEnvPrefix)
	// Replaces '-' in flags with '_' in env variables
	// e.g. iso-url => $ENVPREFIX_ISO_URL
	viper.SetEnvKeyReplacer(strings.NewReplacer("-", "_"))
	viper.AutomaticEnv()

	startCmd.Flags().Bool(force, false, "Force minikube to perform possibly dangerous operations")
	startCmd.Flags().Bool(interactive, true, "Allow user prompts for more information")
	startCmd.Flags().Bool(dryRun, false, "dry-run mode. Validates configuration, but does not mutate system state")

	startCmd.Flags().Int(cpus, 2, "Number of CPUs allocated to Kubernetes.")
	startCmd.Flags().String(memory, "", "Amount of RAM to allocate to Kubernetes (format: <number>[<unit>], where unit = b, k, m or g).")
	startCmd.Flags().String(humanReadableDiskSize, defaultDiskSize, "Disk size allocated to the minikube VM (format: <number>[<unit>], where unit = b, k, m or g).")
	startCmd.Flags().Bool(downloadOnly, false, "If true, only download and cache files for later use - don't install or start anything.")
	startCmd.Flags().Bool(cacheImages, true, "If true, cache docker images for the current bootstrapper and load them into the machine. Always false with --driver=none.")
	startCmd.Flags().StringSlice(isoURL, download.DefaultISOURLs(), "Locations to fetch the minikube ISO from.")
	startCmd.Flags().Bool(keepContext, false, "This will keep the existing kubectl context and will create a minikube context.")
	startCmd.Flags().Bool(embedCerts, false, "if true, will embed the certs in kubeconfig.")
	startCmd.Flags().String(containerRuntime, "docker", "The container runtime to be used (docker, crio, containerd).")
	startCmd.Flags().Bool(createMount, false, "This will start the mount daemon and automatically mount files into minikube.")
	startCmd.Flags().String(mountString, constants.DefaultMountDir+":/minikube-host", "The argument to pass the minikube mount command on start.")
	startCmd.Flags().StringArrayVar(&config.AddonList, "addons", nil, "Enable addons. see `minikube addons list` for a list of valid addon names.")
	startCmd.Flags().String(criSocket, "", "The cri socket path to be used.")
	startCmd.Flags().String(networkPlugin, "", "The name of the network plugin.")
	startCmd.Flags().Bool(enableDefaultCNI, false, "Enable the default CNI plugin (/etc/cni/net.d/k8s.conf). Used in conjunction with \"--network-plugin=cni\".")
	startCmd.Flags().Bool(waitUntilHealthy, true, "Block until the apiserver is servicing API requests")
	startCmd.Flags().Duration(waitTimeout, 6*time.Minute, "max time to wait per Kubernetes core services to be healthy.")
	startCmd.Flags().Bool(nativeSSH, true, "Use native Golang SSH client (default true). Set to 'false' to use the command line 'ssh' command when accessing the docker machine. Useful for the machine drivers when they will not start with 'Waiting for SSH'.")
	startCmd.Flags().Bool(autoUpdate, true, "If set, automatically updates drivers to the latest version. Defaults to true.")
	startCmd.Flags().Bool(installAddons, true, "If set, install addons. Defaults to true.")
	startCmd.Flags().IntP(nodes, "n", 1, "The number of nodes to spin up. Defaults to 1.")
	startCmd.Flags().Bool(preload, true, "If set, download tarball of preloaded images if available to improve start time. Defaults to true.")
	startCmd.Flags().Bool(deleteOnFailure, false, "If set, delete the current cluster if start fails and try again. Defaults to false.")
}

// initKubernetesFlags inits the commandline flags for kubernetes related options
func initKubernetesFlags() {
	startCmd.Flags().String(kubernetesVersion, "", fmt.Sprintf("The kubernetes version that the minikube VM will use (ex: v1.2.3, 'stable' for %s, 'latest' for %s). Defaults to 'stable'.", constants.DefaultKubernetesVersion, constants.NewestKubernetesVersion))
	startCmd.Flags().Var(&config.ExtraOptions, "extra-config",
		`A set of key=value pairs that describe configuration that may be passed to different components.
		The key should be '.' separated, and the first part before the dot is the component to apply the configuration to.
		Valid components are: kubelet, kubeadm, apiserver, controller-manager, etcd, proxy, scheduler
		Valid kubeadm parameters: `+fmt.Sprintf("%s, %s", strings.Join(bsutil.KubeadmExtraArgsWhitelist[bsutil.KubeadmCmdParam], ", "), strings.Join(bsutil.KubeadmExtraArgsWhitelist[bsutil.KubeadmConfigParam], ",")))
	startCmd.Flags().String(featureGates, "", "A set of key=value pairs that describe feature gates for alpha/experimental features.")
	startCmd.Flags().String(dnsDomain, constants.ClusterDNSDomain, "The cluster dns domain name used in the kubernetes cluster")
	startCmd.Flags().Int(apiServerPort, constants.APIServerPort, "The apiserver listening port")
	startCmd.Flags().String(apiServerName, constants.APIServerName, "The apiserver name which is used in the generated certificate for kubernetes.  This can be used if you want to make the apiserver available from outside the machine")
	startCmd.Flags().StringArrayVar(&apiServerNames, "apiserver-names", nil, "A set of apiserver names which are used in the generated certificate for kubernetes.  This can be used if you want to make the apiserver available from outside the machine")
	startCmd.Flags().IPSliceVar(&apiServerIPs, "apiserver-ips", nil, "A set of apiserver IP Addresses which are used in the generated certificate for kubernetes.  This can be used if you want to make the apiserver available from outside the machine")
}

// initDriverFlags inits the commandline flags for vm drivers
func initDriverFlags() {
	startCmd.Flags().String("driver", "", fmt.Sprintf("Driver is one of: %v (defaults to auto-detect)", driver.DisplaySupportedDrivers()))
	startCmd.Flags().String("vm-driver", "", "DEPRECATED, use `driver` instead.")
	startCmd.Flags().Bool(disableDriverMounts, false, "Disables the filesystem mounts provided by the hypervisors")
	startCmd.Flags().Bool("vm", false, "Filter to use only VM Drivers")

	// kvm2
	startCmd.Flags().String(kvmNetwork, "default", "The KVM network name. (kvm2 driver only)")
	startCmd.Flags().String(kvmQemuURI, "qemu:///system", "The KVM QEMU connection URI. (kvm2 driver only)")
	startCmd.Flags().Bool(kvmGPU, false, "Enable experimental NVIDIA GPU support in minikube")
	startCmd.Flags().Bool(kvmHidden, false, "Hide the hypervisor signature from the guest in minikube (kvm2 driver only)")

	// virtualbox
	startCmd.Flags().String(hostOnlyCIDR, "192.168.99.1/24", "The CIDR to be used for the minikube VM (virtualbox driver only)")
	startCmd.Flags().Bool(dnsProxy, false, "Enable proxy for NAT DNS requests (virtualbox driver only)")
	startCmd.Flags().Bool(hostDNSResolver, true, "Enable host resolver for NAT DNS requests (virtualbox driver only)")
	startCmd.Flags().Bool(noVTXCheck, false, "Disable checking for the availability of hardware virtualization before the vm is started (virtualbox driver only)")
	startCmd.Flags().String(hostOnlyNicType, "virtio", "NIC Type used for host only network. One of Am79C970A, Am79C973, 82540EM, 82543GC, 82545EM, or virtio (virtualbox driver only)")
	startCmd.Flags().String(natNicType, "virtio", "NIC Type used for host only network. One of Am79C970A, Am79C973, 82540EM, 82543GC, 82545EM, or virtio (virtualbox driver only)")

	// hyperkit
	startCmd.Flags().StringSlice(vsockPorts, []string{}, "List of guest VSock ports that should be exposed as sockets on the host (hyperkit driver only)")
	startCmd.Flags().String(uuid, "", "Provide VM UUID to restore MAC address (hyperkit driver only)")
	startCmd.Flags().String(vpnkitSock, "", "Location of the VPNKit socket used for networking. If empty, disables Hyperkit VPNKitSock, if 'auto' uses Docker for Mac VPNKit connection, otherwise uses the specified VSock (hyperkit driver only)")
	startCmd.Flags().StringSlice(nfsShare, []string{}, "Local folders to share with Guest via NFS mounts (hyperkit driver only)")
	startCmd.Flags().String(nfsSharesRoot, "/nfsshares", "Where to root the NFS Shares, defaults to /nfsshares (hyperkit driver only)")

	// hyperv
	startCmd.Flags().String(hypervVirtualSwitch, "", "The hyperv virtual switch name. Defaults to first found. (hyperv driver only)")
	startCmd.Flags().Bool(hypervUseExternalSwitch, false, "Whether to use external switch over Default Switch if virtual switch not explicitly specified. (hyperv driver only)")
	startCmd.Flags().String(hypervExternalAdapter, "", "External Adapter on which external switch will be created if no external switch is found. (hyperv driver only)")
}

// initNetworkingFlags inits the commandline flags for connectivity related flags for start
func initNetworkingFlags() {
	startCmd.Flags().StringSliceVar(&insecureRegistry, "insecure-registry", nil, "Insecure Docker registries to pass to the Docker daemon.  The default service CIDR range will automatically be added.")
	startCmd.Flags().StringSliceVar(&registryMirror, "registry-mirror", nil, "Registry mirrors to pass to the Docker daemon")
	startCmd.Flags().String(imageRepository, "", "Alternative image repository to pull docker images from. This can be used when you have limited access to gcr.io. Set it to \"auto\" to let minikube decide one for you. For Chinese mainland users, you may use local gcr.io mirrors such as registry.cn-hangzhou.aliyuncs.com/google_containers")
	startCmd.Flags().String(imageMirrorCountry, "", "Country code of the image mirror to be used. Leave empty to use the global one. For Chinese mainland users, set it to cn.")
	startCmd.Flags().String(serviceCIDR, constants.DefaultServiceCIDR, "The CIDR to be used for service cluster IPs.")
	startCmd.Flags().StringArrayVar(&config.DockerEnv, "docker-env", nil, "Environment variables to pass to the Docker daemon. (format: key=value)")
	startCmd.Flags().StringArrayVar(&config.DockerOpt, "docker-opt", nil, "Specify arbitrary flags to pass to the Docker daemon. (format: key=value)")
}

// startCmd represents the start command
var startCmd = &cobra.Command{
	Use:   "start",
	Short: "Starts a local kubernetes cluster",
	Long:  "Starts a local kubernetes cluster",
	Run:   runStart,
}

// platform generates a user-readable platform message
func platform() string {
	var s strings.Builder

	// Show the distro version if possible
	hi, err := gopshost.Info()
	if err == nil {
		s.WriteString(fmt.Sprintf("%s %s", strings.Title(hi.Platform), hi.PlatformVersion))
		glog.Infof("hostinfo: %+v", hi)
	} else {
		glog.Warningf("gopshost.Info returned error: %v", err)
		s.WriteString(runtime.GOOS)
	}

	vsys, vrole, err := gopshost.Virtualization()
	if err != nil {
		glog.Warningf("gopshost.Virtualization returned error: %v", err)
	} else {
		glog.Infof("virtualization: %s %s", vsys, vrole)
	}

	// This environment is exotic, let's output a bit more.
	if vrole == "guest" || runtime.GOARCH != "amd64" {
		if vsys != "" {
			s.WriteString(fmt.Sprintf(" (%s/%s)", vsys, runtime.GOARCH))
		} else {
			s.WriteString(fmt.Sprintf(" (%s)", runtime.GOARCH))
		}
	}
	return s.String()
}

// runStart handles the executes the flow of "minikube start"
func runStart(cmd *cobra.Command, args []string) {
	displayVersion(version.GetVersion())
	displayEnviron(os.Environ())

	// if --registry-mirror specified when run minikube start,
	// take arg precedence over MINIKUBE_REGISTRY_MIRROR
	// actually this is a hack, because viper 1.0.0 can assign env to variable if StringSliceVar
	// and i can't update it to 1.4.0, it affects too much code
	// other types (like String, Bool) of flag works, so imageRepository, imageMirrorCountry
	// can be configured as MINIKUBE_IMAGE_REPOSITORY and IMAGE_MIRROR_COUNTRY
	// this should be updated to documentation
	if len(registryMirror) == 0 {
		registryMirror = viper.GetStringSlice("registry_mirror")
	}

	existing, err := config.Load(ClusterFlagValue())
	if err != nil && !config.IsNotExist(err) {
		exit.WithCodeT(exit.Data, "Unable to load config: {{.error}}", out.V{"error": err})
	}

	validateSpecifiedDriver(existing)
	ds := selectDriver(existing)
	driverName := ds.Name
	glog.Infof("selected driver: %s", driverName)
	validateDriver(ds, existing)
	err = autoSetDriverOptions(cmd, driverName)
	if err != nil {
		glog.Errorf("Error autoSetOptions : %v", err)
	}

	validateFlags(cmd, driverName)
	validateUser(driverName)

	// Download & update the driver, even in --download-only mode
	if !viper.GetBool(dryRun) {
		updateDriver(driverName)
	}

	k8sVersion := getKubernetesVersion(existing)
	cc, n, err := generateCfgFromFlags(cmd, k8sVersion, driverName)
	if err != nil {
		exit.WithError("Failed to generate config", err)
	}

	// This is about as far as we can go without overwriting config files
	if viper.GetBool(dryRun) {
		out.T(out.DryRun, `dry-run validation complete!`)
		return
	}

	if driver.IsVM(driverName) {
		url, err := download.ISO(viper.GetStringSlice(isoURL), cmd.Flags().Changed(isoURL))
		if err != nil {
			exit.WithError("Failed to cache ISO", err)
		}
		cc.MinikubeISO = url
	}

	if viper.GetBool(nativeSSH) {
		ssh.SetDefaultClient(ssh.Native)
	} else {
		ssh.SetDefaultClient(ssh.External)
	}

	var existingAddons map[string]bool
	if viper.GetBool(installAddons) {
		existingAddons = map[string]bool{}
		if existing != nil && existing.Addons != nil {
			existingAddons = existing.Addons
		}
	}

	kubeconfig, err := node.Start(cc, n, existingAddons, true)
	if err != nil {
		kubeconfig = maybeDeleteAndRetry(cc, n, existingAddons, err)
	}

	numNodes := viper.GetInt(nodes)
	if numNodes == 1 && existing != nil {
		numNodes = len(existing.Nodes)
	}
	if numNodes > 1 {
		if driver.BareMetal(driverName) {
			exit.WithCodeT(exit.Config, "The none driver is not compatible with multi-node clusters.")
		} else {
			for i := 1; i < numNodes; i++ {
				nodeName := node.Name(i + 1)
				n := config.Node{
					Name:              nodeName,
					Worker:            true,
					ControlPlane:      false,
					KubernetesVersion: cc.KubernetesConfig.KubernetesVersion,
				}
				out.Ln("") // extra newline for clarity on the command line
				err := node.Add(&cc, n)
				if err != nil {
					exit.WithError("adding node", err)
				}
			}
		}
	}

	if err := showKubectlInfo(kubeconfig, k8sVersion, cc.Name); err != nil {
		glog.Errorf("kubectl info: %v", err)
	}
}

func updateDriver(driverName string) {
	v, err := version.GetSemverVersion()
	if err != nil {
		out.WarningT("Error parsing minikube version: {{.error}}", out.V{"error": err})
	} else if err := driver.InstallOrUpdate(driverName, localpath.MakeMiniPath("bin"), v, viper.GetBool(interactive), viper.GetBool(autoUpdate)); err != nil {
		out.WarningT("Unable to update {{.driver}} driver: {{.error}}", out.V{"driver": driverName, "error": err})
	}
}

func displayVersion(version string) {
	prefix := ""
	if ClusterFlagValue() != constants.DefaultClusterName {
		prefix = fmt.Sprintf("[%s] ", ClusterFlagValue())
	}

	versionState := out.Happy
	if notify.MaybePrintUpdateTextFromGithub() {
		versionState = out.Meh
	}

	out.T(versionState, "{{.prefix}}minikube {{.version}} on {{.platform}}", out.V{"prefix": prefix, "version": version, "platform": platform()})
}

// displayEnviron makes the user aware of environment variables that will affect how minikube operates
func displayEnviron(env []string) {
	for _, kv := range env {
		bits := strings.SplitN(kv, "=", 2)
		k := bits[0]
		v := bits[1]
		if strings.HasPrefix(k, "MINIKUBE_") || k == constants.KubeconfigEnvVar {
			out.T(out.Option, "{{.key}}={{.value}}", out.V{"key": k, "value": v})
		}
	}
}

func showKubectlInfo(kcs *kubeconfig.Settings, k8sVersion string, machineName string) error {
	if kcs.KeepContext {
		out.T(out.Kubectl, "To connect to this cluster, use: kubectl --context={{.name}}", out.V{"name": kcs.ClusterName})
	} else {
		out.T(out.Ready, `Done! kubectl is now configured to use "{{.name}}"`, out.V{"name": machineName})
	}

	path, err := exec.LookPath("kubectl")
	if err != nil {
		out.T(out.Tip, "For best results, install kubectl: https://kubernetes.io/docs/tasks/tools/install-kubectl/")
		return nil
	}

	gitVersion, err := kubectlVersion(path)
	if err != nil {
		return err
	}

	client, err := semver.Make(strings.TrimPrefix(gitVersion, version.VersionPrefix))
	if err != nil {
		return errors.Wrap(err, "client semver")
	}

	cluster := semver.MustParse(strings.TrimPrefix(k8sVersion, version.VersionPrefix))
	minorSkew := int(math.Abs(float64(int(client.Minor) - int(cluster.Minor))))
	glog.Infof("kubectl: %s, cluster: %s (minor skew: %d)", client, cluster, minorSkew)

	if client.Major != cluster.Major || minorSkew > 1 {
		out.Ln("")
		out.T(out.Warning, "{{.path}} is v{{.client_version}}, which may be incompatible with Kubernetes v{{.cluster_version}}.",
			out.V{"path": path, "client_version": client, "cluster_version": cluster})
		out.T(out.Tip, "You can also use 'minikube kubectl -- get pods' to invoke a matching version",
			out.V{"path": path, "client_version": client})
	}
	return nil
}

<<<<<<< HEAD
func maybeDeleteAndRetry(cc config.ClusterConfig, n config.Node, existingAddons map[string]bool, originalErr error) *kubeconfig.Settings {
	if viper.GetBool(deleteOnFailure) {
		out.T(out.Warning, "Node {{.name}} failed to start, deleting and trying again.", out.V{"name": n.Name})
		// Start failed, delete the cluster and try again
		profile, err := config.LoadProfile(cc.Name)
		if err != nil {
			out.ErrT(out.Meh, `"{{.name}}" profile does not exist, trying anyways.`, out.V{"name": cc.Name})
		}

		err = deleteProfile(profile)
		if err != nil {
			out.WarningT("Failed to delete cluster {{.name}}, proceeding with retry anyway.", out.V{"name": cc.Name})
		}

		var kubeconfig *kubeconfig.Settings
		for _, v := range cc.Nodes {
			k, err := node.Start(cc, v, existingAddons, v.ControlPlane)
			if v.ControlPlane {
				kubeconfig = k
			}
			if err != nil {
				// Ok we failed again, let's bail
				exit.WithError("Start failed after cluster deletion", err)
			}
		}
		return kubeconfig
	}
	// Don't delete the cluster unless they ask
	exit.WithError("startup failed", originalErr)
	return nil
=======
func kubectlVersion(path string) (string, error) {
	j, err := exec.Command(path, "version", "--client", "--output=json").Output()
	if err != nil {
		// really old kubernetes clients did not have the --output parameter
		b, err := exec.Command(path, "version", "--client", "--short").Output()
		if err != nil {
			return "", errors.Wrap(err, "exec")
		}
		s := strings.TrimSpace(string(b))
		return strings.Replace(s, "Client Version: ", "", 1), nil
	}

	cv := struct {
		ClientVersion struct {
			GitVersion string `json:"gitVersion"`
		} `json:"clientVersion"`
	}{}
	err = json.Unmarshal(j, &cv)
	if err != nil {
		return "", errors.Wrap(err, "unmarshal")
	}

	return cv.ClientVersion.GitVersion, nil
>>>>>>> 2207974d
}

func selectDriver(existing *config.ClusterConfig) registry.DriverState {
	// Technically unrelated, but important to perform before detection
	driver.SetLibvirtURI(viper.GetString(kvmQemuURI))

	// By default, the driver is whatever we used last time
	if existing != nil {
		old := hostDriver(existing)
		ds := driver.Status(old)
		out.T(out.Sparkle, `Using the {{.driver}} driver based on existing profile`, out.V{"driver": ds.String()})
		return ds
	}

	// Default to looking at the new driver parameter
	if d := viper.GetString("driver"); d != "" {
		if vmd := viper.GetString("vm-driver"); vmd != "" {
			// Output a warning
			warning := `Both driver={{.driver}} and vm-driver={{.vmd}} have been set.

    Since vm-driver is deprecated, minikube will default to driver={{.driver}}.

    If vm-driver is set in the global config, please run "minikube config unset vm-driver" to resolve this warning.
			`
			out.T(out.Warning, warning, out.V{"driver": d, "vmd": vmd})
		}
		ds := driver.Status(d)
		if ds.Name == "" {
			exit.WithCodeT(exit.Unavailable, "The driver '{{.driver}}' is not supported on {{.os}}", out.V{"driver": d, "os": runtime.GOOS})
		}
		out.T(out.Sparkle, `Using the {{.driver}} driver based on user configuration`, out.V{"driver": ds.String()})
		return ds
	}

	// Fallback to old driver parameter
	if d := viper.GetString("vm-driver"); d != "" {
		ds := driver.Status(viper.GetString("vm-driver"))
		if ds.Name == "" {
			exit.WithCodeT(exit.Unavailable, "The driver '{{.driver}}' is not supported on {{.os}}", out.V{"driver": d, "os": runtime.GOOS})
		}
		out.T(out.Sparkle, `Using the {{.driver}} driver based on user configuration`, out.V{"driver": ds.String()})
		return ds
	}

	pick, alts := driver.Suggest(driver.Choices(viper.GetBool("vm")))
	if pick.Name == "" {
		exit.WithCodeT(exit.Config, "Unable to determine a default driver to use. Try specifying --driver, or see https://minikube.sigs.k8s.io/docs/start/")
	}

	if len(alts) > 1 {
		altNames := []string{}
		for _, a := range alts {
			altNames = append(altNames, a.String())
		}
		out.T(out.Sparkle, `Automatically selected the {{.driver}} driver. Other choices: {{.alternates}}`, out.V{"driver": pick.Name, "alternates": strings.Join(altNames, ", ")})
	} else {
		out.T(out.Sparkle, `Automatically selected the {{.driver}} driver`, out.V{"driver": pick.String()})
	}
	return pick
}

// hostDriver returns the actual driver used by a libmachine host, which can differ from our config
func hostDriver(existing *config.ClusterConfig) string {
	if existing == nil {
		return ""
	}
	api, err := machine.NewAPIClient()
	if err != nil {
		glog.Warningf("selectDriver NewAPIClient: %v", err)
		return existing.Driver
	}

	cp, err := config.PrimaryControlPlane(existing)
	if err != nil {
		glog.Warningf("Unable to get control plane from existing config: %v", err)
		return existing.Driver
	}
	machineName := driver.MachineName(*existing, cp)
	h, err := api.Load(machineName)
	if err != nil {
		glog.Warningf("selectDriver api.Load: %v", err)
		return existing.Driver
	}

	return h.Driver.DriverName()
}

// validateSpecifiedDriver makes sure that if a user has passed in a driver
// it matches the existing cluster if there is one
func validateSpecifiedDriver(existing *config.ClusterConfig) {
	if existing == nil {
		return
	}

	var requested string
	if d := viper.GetString("driver"); d != "" {
		requested = d
	} else if d := viper.GetString("vm-driver"); d != "" {
		requested = d
	}

	// Neither --vm-driver or --driver was specified
	if requested == "" {
		return
	}

	old := hostDriver(existing)
	if requested == old {
		return
	}

	out.ErrT(out.Conflict, `The existing "{{.name}}" VM was created using the "{{.old}}" driver, and is incompatible with the "{{.new}}" driver.`,
		out.V{"name": existing.Name, "new": requested, "old": old})

	out.ErrT(out.Workaround, `To proceed, either:

1) Delete the existing "{{.name}}" cluster using: '{{.delcommand}}'

* or *

2) Start the existing "{{.name}}" cluster using: '{{.command}} --driver={{.old}}'
`, out.V{"command": mustload.ExampleCmd(existing.Name, "start"), "delcommand": mustload.ExampleCmd(existing.Name, "delete"), "old": old, "name": existing.Name})

	exit.WithCodeT(exit.Config, "Exiting.")
}

// validateDriver validates that the selected driver appears sane, exits if not
func validateDriver(ds registry.DriverState, existing *config.ClusterConfig) {
	name := ds.Name
	glog.Infof("validating driver %q against %+v", name, existing)
	if !driver.Supported(name) {
		exit.WithCodeT(exit.Unavailable, "The driver '{{.driver}}' is not supported on {{.os}}", out.V{"driver": name, "os": runtime.GOOS})
	}

	st := ds.State
	glog.Infof("status for %s: %+v", name, st)

	if st.Error != nil {
		out.ErrLn("")

		out.WarningT("'{{.driver}}' driver reported an issue: {{.error}}", out.V{"driver": name, "error": st.Error})
		out.ErrT(out.Tip, "Suggestion: {{.fix}}", out.V{"fix": translate.T(st.Fix)})
		if st.Doc != "" {
			out.ErrT(out.Documentation, "Documentation: {{.url}}", out.V{"url": st.Doc})
		}
		out.ErrLn("")

		if !st.Installed && !viper.GetBool(force) {
			if existing != nil {
				if old := hostDriver(existing); name == old {
					exit.WithCodeT(exit.Unavailable, "{{.driver}} does not appear to be installed, but is specified by an existing profile. Please run 'minikube delete' or install {{.driver}}", out.V{"driver": name})
				}
			}
			exit.WithCodeT(exit.Unavailable, "{{.driver}} does not appear to be installed", out.V{"driver": name})
		}
	}
}

func selectImageRepository(mirrorCountry string, v semver.Version) (bool, string, error) {
	var tryCountries []string
	var fallback string
	glog.Infof("selecting image repository for country %s ...", mirrorCountry)

	if mirrorCountry != "" {
		localRepos, ok := constants.ImageRepositories[mirrorCountry]
		if !ok || len(localRepos) == 0 {
			return false, "", fmt.Errorf("invalid image mirror country code: %s", mirrorCountry)
		}

		tryCountries = append(tryCountries, mirrorCountry)

		// we'll use the first repository as fallback
		// when none of the mirrors in the given location is available
		fallback = localRepos[0]

	} else {
		// always make sure global is preferred
		tryCountries = append(tryCountries, "global")
		for k := range constants.ImageRepositories {
			if strings.ToLower(k) != "global" {
				tryCountries = append(tryCountries, k)
			}
		}
	}

	checkRepository := func(repo string) error {
		pauseImage := images.Pause(v, repo)
		ref, err := name.ParseReference(pauseImage, name.WeakValidation)
		if err != nil {
			return err
		}

		_, err = remote.Image(ref, remote.WithAuthFromKeychain(authn.DefaultKeychain))
		return err
	}

	for _, code := range tryCountries {
		localRepos := constants.ImageRepositories[code]
		for _, repo := range localRepos {
			err := checkRepository(repo)
			if err == nil {
				return true, repo, nil
			}
		}
	}

	return false, fallback, nil
}

// validateUser validates minikube is run by the recommended user (privileged or regular)
func validateUser(drvName string) {
	u, err := user.Current()
	if err != nil {
		glog.Errorf("Error getting the current user: %v", err)
		return
	}

	useForce := viper.GetBool(force)

	if driver.NeedsRoot(drvName) && u.Uid != "0" && !useForce {
		exit.WithCodeT(exit.Permissions, `The "{{.driver_name}}" driver requires root privileges. Please run minikube using 'sudo minikube --driver={{.driver_name}}'.`, out.V{"driver_name": drvName})
	}

	if driver.NeedsRoot(drvName) || u.Uid != "0" {
		return
	}

	out.T(out.Stopped, `The "{{.driver_name}}" driver should not be used with root privileges.`, out.V{"driver_name": drvName})
	out.T(out.Tip, "If you are running minikube within a VM, consider using --driver=none:")
	out.T(out.Documentation, "  https://minikube.sigs.k8s.io/docs/reference/drivers/none/")

	if !useForce {
		os.Exit(exit.Permissions)
	}
	cname := ClusterFlagValue()
	_, err = config.Load(cname)
	if err == nil || !config.IsNotExist(err) {
		out.T(out.Tip, "Tip: To remove this root owned cluster, run: sudo {{.cmd}}", out.V{"cmd": mustload.ExampleCmd(cname, "delete")})
	}
	if !useForce {
		exit.WithCodeT(exit.Permissions, "Exiting")
	}
}

// memoryLimits returns the amount of memory allocated to the system and hypervisor
func memoryLimits(drvName string) (int, int, error) {
	v, err := mem.VirtualMemory()
	if err != nil {
		return -1, -1, err
	}
	sysLimit := int(v.Total / 1024 / 1024)
	containerLimit := 0

	if driver.IsKIC(drvName) {
		s, err := oci.DaemonInfo(drvName)
		if err != nil {
			return -1, -1, err
		}
		containerLimit = int(s.TotalMemory / 1024 / 1024)
	}
	return sysLimit, containerLimit, nil
}

// suggestMemoryAllocation calculates the default memory footprint in MB
func suggestMemoryAllocation(sysLimit int, containerLimit int) int {
	if mem := viper.GetInt(memory); mem != 0 {
		return mem
	}
	fallback := 2200
	maximum := 6000

	if sysLimit > 0 && fallback > sysLimit {
		return sysLimit
	}

	// If there are container limits, add tiny bit of slack for non-minikube components
	if containerLimit > 0 {
		if fallback > containerLimit {
			return containerLimit
		}
		maximum = containerLimit - 48
	}

	// Suggest 25% of RAM, rounded to nearest 100MB. Hyper-V requires an even number!
	suggested := int(float32(sysLimit)/400.0) * 100

	if suggested > maximum {
		return maximum
	}

	if suggested < fallback {
		return fallback
	}

	return suggested
}

// validateMemorySize validates the memory size matches the minimum recommended
func validateMemorySize() {
	req, err := pkgutil.CalculateSizeInMB(viper.GetString(memory))
	if err != nil {
		exit.WithCodeT(exit.Config, "Unable to parse memory '{{.memory}}': {{.error}}", out.V{"memory": viper.GetString(memory), "error": err})
	}
	if req < minUsableMem && !viper.GetBool(force) {
		exit.WithCodeT(exit.Config, "Requested memory allocation {{.requested}}MB is less than the usable minimum of {{.minimum}}MB",
			out.V{"requested": req, "mininum": minUsableMem})
	}
	if req < minRecommendedMem && !viper.GetBool(force) {
		out.T(out.Notice, "Requested memory allocation ({{.requested}}MB) is less than the recommended minimum {{.recommended}}MB. Kubernetes may crash unexpectedly.",
			out.V{"requested": req, "recommended": minRecommendedMem})
	}
}

// validateCPUCount validates the cpu count matches the minimum recommended
func validateCPUCount(local bool) {
	var cpuCount int
	if local {
		// Uses the gopsutil cpu package to count the number of physical cpu cores
		ci, err := cpu.Counts(false)
		if err != nil {
			glog.Warningf("Unable to get CPU info: %v", err)
		} else {
			cpuCount = ci
		}
	} else {
		cpuCount = viper.GetInt(cpus)
	}
	if cpuCount < minimumCPUS && !viper.GetBool(force) {
		exit.UsageT("Requested cpu count {{.requested_cpus}} is less than the minimum allowed of {{.minimum_cpus}}", out.V{"requested_cpus": cpuCount, "minimum_cpus": minimumCPUS})
	}
}

// validateFlags validates the supplied flags against known bad combinations
func validateFlags(cmd *cobra.Command, drvName string) {
	if cmd.Flags().Changed(humanReadableDiskSize) {
		diskSizeMB, err := pkgutil.CalculateSizeInMB(viper.GetString(humanReadableDiskSize))
		if err != nil {
			exit.WithCodeT(exit.Config, "Validation unable to parse disk size '{{.diskSize}}': {{.error}}", out.V{"diskSize": viper.GetString(humanReadableDiskSize), "error": err})
		}

		if diskSizeMB < minimumDiskSize && !viper.GetBool(force) {
			exit.WithCodeT(exit.Config, "Requested disk size {{.requested_size}} is less than minimum of {{.minimum_size}}", out.V{"requested_size": diskSizeMB, "minimum_size": minimumDiskSize})
		}
	}

	if cmd.Flags().Changed(cpus) {
		validateCPUCount(driver.BareMetal(drvName))
		if !driver.HasResourceLimits(drvName) {
			out.WarningT("The '{{.name}}' driver does not respect the --cpus flag", out.V{"name": drvName})
		}
	}

	if cmd.Flags().Changed(memory) {
		validateMemorySize()
		if !driver.HasResourceLimits(drvName) {
			out.WarningT("The '{{.name}}' driver does not respect the --memory flag", out.V{"name": drvName})
		}
	}

	if driver.BareMetal(drvName) {
		if ClusterFlagValue() != constants.DefaultClusterName {
			exit.WithCodeT(exit.Config, "The '{{.name}} driver does not support multiple profiles: https://minikube.sigs.k8s.io/docs/reference/drivers/none/", out.V{"name": drvName})
		}

		runtime := viper.GetString(containerRuntime)
		if runtime != "docker" {
			out.WarningT("Using the '{{.runtime}}' runtime with the 'none' driver is an untested configuration!", out.V{"runtime": runtime})
		}

		// conntrack is required starting with kubernetes 1.18, include the release candidates for completion
		version, _ := util.ParseKubernetesVersion(getKubernetesVersion(nil))
		if version.GTE(semver.MustParse("1.18.0-beta.1")) {
			if _, err := exec.LookPath("conntrack"); err != nil {
				exit.WithCodeT(exit.Config, "Sorry, Kubernetes v{{.k8sVersion}} requires conntrack to be installed in root's path", out.V{"k8sVersion": version.String()})
			}
		}
	}

	// check that kubeadm extra args contain only whitelisted parameters
	for param := range config.ExtraOptions.AsMap().Get(bsutil.Kubeadm) {
		if !config.ContainsParam(bsutil.KubeadmExtraArgsWhitelist[bsutil.KubeadmCmdParam], param) &&
			!config.ContainsParam(bsutil.KubeadmExtraArgsWhitelist[bsutil.KubeadmConfigParam], param) {
			exit.UsageT("Sorry, the kubeadm.{{.parameter_name}} parameter is currently not supported by --extra-config", out.V{"parameter_name": param})
		}
	}

	validateRegistryMirror()
}

// This function validates if the --registry-mirror
// args match the format of http://localhost
func validateRegistryMirror() {

	if len(registryMirror) > 0 {
		for _, loc := range registryMirror {
			URL, err := url.Parse(loc)
			if err != nil {
				glog.Errorln("Error Parsing URL: ", err)
			}
			if (URL.Scheme != "http" && URL.Scheme != "https") || URL.Path != "" {
				exit.UsageT("Sorry, the url provided with the --registry-mirror flag is invalid: {{.url}}", out.V{"url": loc})
			}

		}
	}
}

// generateCfgFromFlags generates config.ClusterConfig based on flags and supplied arguments
func generateCfgFromFlags(cmd *cobra.Command, k8sVersion string, drvName string) (config.ClusterConfig, config.Node, error) {
	r, err := cruntime.New(cruntime.Config{Type: viper.GetString(containerRuntime)})
	if err != nil {
		return config.ClusterConfig{}, config.Node{}, err
	}

	// Pick good default values for --network-plugin and --enable-default-cni based on runtime.
	selectedEnableDefaultCNI := viper.GetBool(enableDefaultCNI)
	selectedNetworkPlugin := viper.GetString(networkPlugin)
	if r.DefaultCNI() && !cmd.Flags().Changed(networkPlugin) {
		selectedNetworkPlugin = "cni"
		if !cmd.Flags().Changed(enableDefaultCNI) {
			selectedEnableDefaultCNI = true
		}
	}

	// Feed Docker our host proxy environment by default, so that it can pull images
	if _, ok := r.(*cruntime.Docker); ok && !cmd.Flags().Changed("docker-env") {
		setDockerProxy()
	}

	repository := viper.GetString(imageRepository)
	mirrorCountry := strings.ToLower(viper.GetString(imageMirrorCountry))
	if strings.ToLower(repository) == "auto" || mirrorCountry != "" {
		found, autoSelectedRepository, err := selectImageRepository(mirrorCountry, semver.MustParse(strings.TrimPrefix(k8sVersion, version.VersionPrefix)))
		if err != nil {
			exit.WithError("Failed to check main repository and mirrors for images for images", err)
		}

		if !found {
			if autoSelectedRepository == "" {
				exit.WithCodeT(exit.Failure, "None of the known repositories is accessible. Consider specifying an alternative image repository with --image-repository flag")
			} else {
				out.WarningT("None of the known repositories in your location are accessible. Using {{.image_repository_name}} as fallback.", out.V{"image_repository_name": autoSelectedRepository})
			}
		}

		repository = autoSelectedRepository
	}

	if cmd.Flags().Changed(imageRepository) {
		out.T(out.SuccessType, "Using image repository {{.name}}", out.V{"name": repository})
	}

	var kubeNodeName string
	if drvName != driver.None {
		kubeNodeName = "m01"
	}

	return createNode(cmd, k8sVersion, kubeNodeName, drvName,
		repository, selectedEnableDefaultCNI, selectedNetworkPlugin)
}

func createNode(cmd *cobra.Command, k8sVersion, kubeNodeName, drvName, repository string,
	selectedEnableDefaultCNI bool, selectedNetworkPlugin string) (config.ClusterConfig, config.Node, error) {

	sysLimit, containerLimit, err := memoryLimits(drvName)
	if err != nil {
		glog.Warningf("Unable to query memory limits: %v", err)
	}

	mem := suggestMemoryAllocation(sysLimit, containerLimit)
	if cmd.Flags().Changed(memory) {
		mem, err = pkgutil.CalculateSizeInMB(viper.GetString(memory))
		if err != nil {
			exit.WithCodeT(exit.Config, "Generate unable to parse memory '{{.memory}}': {{.error}}", out.V{"memory": viper.GetString(memory), "error": err})
		}

	} else {
		glog.Infof("Using suggested %dMB memory alloc based on sys=%dMB, container=%dMB", mem, sysLimit, containerLimit)
	}

	// Create the initial node, which will necessarily be a control plane
	cp := config.Node{
		Port:              viper.GetInt(apiServerPort),
		KubernetesVersion: k8sVersion,
		Name:              kubeNodeName,
		ControlPlane:      true,
		Worker:            true,
	}

	diskSize, err := pkgutil.CalculateSizeInMB(viper.GetString(humanReadableDiskSize))
	if err != nil {
		exit.WithCodeT(exit.Config, "Generate unable to parse disk size '{{.diskSize}}': {{.error}}", out.V{"diskSize": viper.GetString(humanReadableDiskSize), "error": err})
	}

	cfg := config.ClusterConfig{
		Name:                    ClusterFlagValue(),
		KeepContext:             viper.GetBool(keepContext),
		EmbedCerts:              viper.GetBool(embedCerts),
		MinikubeISO:             viper.GetString(isoURL),
		Memory:                  mem,
		CPUs:                    viper.GetInt(cpus),
		DiskSize:                diskSize,
		Driver:                  drvName,
		HyperkitVpnKitSock:      viper.GetString(vpnkitSock),
		HyperkitVSockPorts:      viper.GetStringSlice(vsockPorts),
		NFSShare:                viper.GetStringSlice(nfsShare),
		NFSSharesRoot:           viper.GetString(nfsSharesRoot),
		DockerEnv:               config.DockerEnv,
		DockerOpt:               config.DockerOpt,
		InsecureRegistry:        insecureRegistry,
		RegistryMirror:          registryMirror,
		HostOnlyCIDR:            viper.GetString(hostOnlyCIDR),
		HypervVirtualSwitch:     viper.GetString(hypervVirtualSwitch),
		HypervUseExternalSwitch: viper.GetBool(hypervUseExternalSwitch),
		HypervExternalAdapter:   viper.GetString(hypervExternalAdapter),
		KVMNetwork:              viper.GetString(kvmNetwork),
		KVMQemuURI:              viper.GetString(kvmQemuURI),
		KVMGPU:                  viper.GetBool(kvmGPU),
		KVMHidden:               viper.GetBool(kvmHidden),
		DisableDriverMounts:     viper.GetBool(disableDriverMounts),
		UUID:                    viper.GetString(uuid),
		NoVTXCheck:              viper.GetBool(noVTXCheck),
		DNSProxy:                viper.GetBool(dnsProxy),
		HostDNSResolver:         viper.GetBool(hostDNSResolver),
		HostOnlyNicType:         viper.GetString(hostOnlyNicType),
		NatNicType:              viper.GetString(natNicType),
		KubernetesConfig: config.KubernetesConfig{
			KubernetesVersion:      k8sVersion,
			ClusterName:            ClusterFlagValue(),
			APIServerName:          viper.GetString(apiServerName),
			APIServerNames:         apiServerNames,
			APIServerIPs:           apiServerIPs,
			DNSDomain:              viper.GetString(dnsDomain),
			FeatureGates:           viper.GetString(featureGates),
			ContainerRuntime:       viper.GetString(containerRuntime),
			CRISocket:              viper.GetString(criSocket),
			NetworkPlugin:          selectedNetworkPlugin,
			ServiceCIDR:            viper.GetString(serviceCIDR),
			ImageRepository:        repository,
			ExtraOptions:           config.ExtraOptions,
			ShouldLoadCachedImages: viper.GetBool(cacheImages),
			EnableDefaultCNI:       selectedEnableDefaultCNI,
		},
		Nodes: []config.Node{cp},
	}
	return cfg, cp, nil
}

// setDockerProxy sets the proxy environment variables in the docker environment.
func setDockerProxy() {
	for _, k := range proxy.EnvVars {
		if v := os.Getenv(k); v != "" {
			// convert https_proxy to HTTPS_PROXY for linux
			// TODO (@medyagh): if user has both http_proxy & HTTPS_PROXY set merge them.
			k = strings.ToUpper(k)
			if k == "HTTP_PROXY" || k == "HTTPS_PROXY" {
				if strings.HasPrefix(v, "localhost") || strings.HasPrefix(v, "127.0") {
					out.WarningT("Not passing {{.name}}={{.value}} to docker env.", out.V{"name": k, "value": v})
					continue
				}
			}
			config.DockerEnv = append(config.DockerEnv, fmt.Sprintf("%s=%s", k, v))
		}
	}
}

// autoSetDriverOptions sets the options needed for specific driver automatically.
func autoSetDriverOptions(cmd *cobra.Command, drvName string) (err error) {
	err = nil
	hints := driver.FlagDefaults(drvName)
	if !cmd.Flags().Changed("extra-config") && len(hints.ExtraOptions) > 0 {
		for _, eo := range hints.ExtraOptions {
			glog.Infof("auto setting extra-config to %q.", eo)
			err = config.ExtraOptions.Set(eo)
			if err != nil {
				err = errors.Wrapf(err, "setting extra option %s", eo)
			}
		}
	}

	if !cmd.Flags().Changed(cacheImages) {
		viper.Set(cacheImages, hints.CacheImages)
	}

	if !cmd.Flags().Changed(containerRuntime) && hints.ContainerRuntime != "" {
		viper.Set(containerRuntime, hints.ContainerRuntime)
		glog.Infof("auto set %s to %q.", containerRuntime, hints.ContainerRuntime)
	}

	if !cmd.Flags().Changed(cmdcfg.Bootstrapper) && hints.Bootstrapper != "" {
		viper.Set(cmdcfg.Bootstrapper, hints.Bootstrapper)
		glog.Infof("auto set %s to %q.", cmdcfg.Bootstrapper, hints.Bootstrapper)

	}

	return err
}

// getKubernetesVersion ensures that the requested version is reasonable
func getKubernetesVersion(old *config.ClusterConfig) string {
	paramVersion := viper.GetString(kubernetesVersion)

	// try to load the old version first if the user didn't specify anything
	if paramVersion == "" && old != nil {
		paramVersion = old.KubernetesConfig.KubernetesVersion
	}

	if paramVersion == "" || strings.EqualFold(paramVersion, "stable") {
		paramVersion = constants.DefaultKubernetesVersion
	} else if strings.EqualFold(paramVersion, "latest") {
		paramVersion = constants.NewestKubernetesVersion
	}

	nvs, err := semver.Make(strings.TrimPrefix(paramVersion, version.VersionPrefix))
	if err != nil {
		exit.WithCodeT(exit.Data, `Unable to parse "{{.kubernetes_version}}": {{.error}}`, out.V{"kubernetes_version": paramVersion, "error": err})
	}
	nv := version.VersionPrefix + nvs.String()

	oldestVersion, err := semver.Make(strings.TrimPrefix(constants.OldestKubernetesVersion, version.VersionPrefix))
	if err != nil {
		exit.WithCodeT(exit.Data, "Unable to parse oldest Kubernetes version from constants: {{.error}}", out.V{"error": err})
	}
	defaultVersion, err := semver.Make(strings.TrimPrefix(constants.DefaultKubernetesVersion, version.VersionPrefix))
	if err != nil {
		exit.WithCodeT(exit.Data, "Unable to parse default Kubernetes version from constants: {{.error}}", out.V{"error": err})
	}

	if nvs.LT(oldestVersion) {
		out.WarningT("Specified Kubernetes version {{.specified}} is less than the oldest supported version: {{.oldest}}", out.V{"specified": nvs, "oldest": constants.OldestKubernetesVersion})
		if viper.GetBool(force) {
			out.WarningT("Kubernetes {{.version}} is not supported by this release of minikube", out.V{"version": nvs})
		} else {
			exit.WithCodeT(exit.Data, "Sorry, Kubernetes {{.version}} is not supported by this release of minikube", out.V{"version": nvs})
		}
	}

	if old == nil || old.KubernetesConfig.KubernetesVersion == "" {
		return nv
	}

	ovs, err := semver.Make(strings.TrimPrefix(old.KubernetesConfig.KubernetesVersion, version.VersionPrefix))
	if err != nil {
		glog.Errorf("Error parsing old version %q: %v", old.KubernetesConfig.KubernetesVersion, err)
	}

	if nvs.LT(ovs) {
		nv = version.VersionPrefix + ovs.String()
		profileArg := ""
		if old.Name != constants.DefaultClusterName {
			profileArg = fmt.Sprintf(" -p %s", old.Name)
		}

		suggestedName := old.Name + "2"
		out.T(out.Conflict, "You have selected Kubernetes v{{.new}}, but the existing cluster is running Kubernetes v{{.old}}", out.V{"new": nvs, "old": ovs, "profile": profileArg})
		exit.WithCodeT(exit.Config, `Non-destructive downgrades are not supported, but you can proceed with one of the following options:

  1) Recreate the cluster with Kubernetes v{{.new}}, by running:

    minikube delete{{.profile}}
    minikube start{{.profile}} --kubernetes-version={{.new}}

  2) Create a second cluster with Kubernetes v{{.new}}, by running:

    minikube start -p {{.suggestedName}} --kubernetes-version={{.new}}

  3) Use the existing cluster at version Kubernetes v{{.old}}, by running:

    minikube start{{.profile}} --kubernetes-version={{.old}}
`, out.V{"new": nvs, "old": ovs, "profile": profileArg, "suggestedName": suggestedName})

	}
	if defaultVersion.GT(nvs) {
		out.T(out.ThumbsUp, "Kubernetes {{.new}} is now available. If you would like to upgrade, specify: --kubernetes-version={{.new}}", out.V{"new": defaultVersion})
	}
	return nv
}<|MERGE_RESOLUTION|>--- conflicted
+++ resolved
@@ -462,7 +462,6 @@
 	return nil
 }
 
-<<<<<<< HEAD
 func maybeDeleteAndRetry(cc config.ClusterConfig, n config.Node, existingAddons map[string]bool, originalErr error) *kubeconfig.Settings {
 	if viper.GetBool(deleteOnFailure) {
 		out.T(out.Warning, "Node {{.name}} failed to start, deleting and trying again.", out.V{"name": n.Name})
@@ -493,7 +492,8 @@
 	// Don't delete the cluster unless they ask
 	exit.WithError("startup failed", originalErr)
 	return nil
-=======
+}
+
 func kubectlVersion(path string) (string, error) {
 	j, err := exec.Command(path, "version", "--client", "--output=json").Output()
 	if err != nil {
@@ -517,7 +517,6 @@
 	}
 
 	return cv.ClientVersion.GitVersion, nil
->>>>>>> 2207974d
 }
 
 func selectDriver(existing *config.ClusterConfig) registry.DriverState {
