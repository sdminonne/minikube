/*
Copyright 2016 The Kubernetes Authors All rights reserved.

Licensed under the Apache License, Version 2.0 (the "License");
you may not use this file except in compliance with the License.
You may obtain a copy of the License at

    http://www.apache.org/licenses/LICENSE-2.0

Unless required by applicable law or agreed to in writing, software
distributed under the License is distributed on an "AS IS" BASIS,
WITHOUT WARRANTIES OR CONDITIONS OF ANY KIND, either express or implied.
See the License for the specific language governing permissions and
limitations under the License.
*/

// Package util is a hodge-podge of utility functions that should be moved elsewhere.
package util

import (
	"io/ioutil"
	"net"
	"os"
	"path/filepath"
	"strconv"

	"github.com/pkg/errors"
	"k8s.io/minikube/pkg/minikube/constants"
)

<<<<<<< HEAD
// GetPort asks the kernel for a free open port that is ready to use
func GetPort() (string, error) {
=======
// Ask the kernel for a free open port that is ready to use
func GetPort() (int, error) {
>>>>>>> 4b0bafb4
	addr, err := net.ResolveTCPAddr("tcp", "localhost:0")
	if err != nil {
		panic(err)
	}

	l, err := net.ListenTCP("tcp", addr)
	if err != nil {
		return -1, errors.Errorf("Error accessing port %d", addr.Port)
	}
	defer l.Close()
	return l.Addr().(*net.TCPAddr).Port, nil
}

// KillMountProcess kills the mount process, if it is running
func KillMountProcess() error {
	out, err := ioutil.ReadFile(filepath.Join(constants.GetMinipath(), constants.MountProcessFileName))
	if err != nil {
		return nil // no mount process to kill
	}
	pid, err := strconv.Atoi(string(out))
	if err != nil {
		return errors.Wrap(err, "error converting mount string to pid")
	}
	mountProc, err := os.FindProcess(pid)
	if err != nil {
		return errors.Wrap(err, "error converting mount string to pid")
	}
	return mountProc.Kill()
}

// GetKubeConfigPath gets the path to the first kubeconfig
func GetKubeConfigPath() string {
	kubeConfigEnv := os.Getenv(constants.KubeconfigEnvVar)
	if kubeConfigEnv == "" {
		return constants.KubeconfigPath
	}
	return filepath.SplitList(kubeConfigEnv)[0]
}<|MERGE_RESOLUTION|>--- conflicted
+++ resolved
@@ -28,13 +28,8 @@
 	"k8s.io/minikube/pkg/minikube/constants"
 )
 
-<<<<<<< HEAD
 // GetPort asks the kernel for a free open port that is ready to use
-func GetPort() (string, error) {
-=======
-// Ask the kernel for a free open port that is ready to use
 func GetPort() (int, error) {
->>>>>>> 4b0bafb4
 	addr, err := net.ResolveTCPAddr("tcp", "localhost:0")
 	if err != nil {
 		panic(err)
